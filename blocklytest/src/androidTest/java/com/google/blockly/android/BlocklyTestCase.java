--- conflicted
+++ resolved
@@ -17,10 +17,7 @@
 
 import android.content.Context;
 import android.os.Handler;
-<<<<<<< HEAD
 import android.os.HandlerThread;
-=======
->>>>>>> 7fd3f241
 import android.os.Looper;
 import android.support.test.InstrumentationRegistry;
 import android.view.ContextThemeWrapper;
@@ -30,11 +27,8 @@
 import java.util.concurrent.CountDownLatch;
 import java.util.concurrent.TimeUnit;
 
-<<<<<<< HEAD
 import static com.google.common.truth.Truth.assertThat;
 
-=======
->>>>>>> 7fd3f241
 /**
  * Base class for Android tests with Mockito.
  */
@@ -46,11 +40,7 @@
      * Default timeout of 1 second, which should be plenty for most UI actions.  Anything longer
      * is an error.  However, to step through this code with a debugger, use a much longer duration.
      */
-<<<<<<< HEAD
-    protected static final long TEST_TIMEOUT_MILLIS = 1000L;
-=======
     protected static final long DEFAULT_TEST_TIMEOUT_MILLIS = 1000L;
->>>>>>> 7fd3f241
 
     private Context mThemeContext;
     protected long testTimeoutMs = DEFAULT_TEST_TIMEOUT_MILLIS;
@@ -96,9 +86,6 @@
                 } catch (Throwable e) {
                     thrownRef[0] = e;
                 }
-<<<<<<< HEAD
-                latch.countDown();
-=======
 
                 // Defer the latch until after all posted Runnables have completed.
                 // TODO: Consider using MessageQueue.isIdle() (API >= M)
@@ -108,7 +95,6 @@
                         latch.countDown();
                     }
                 });
->>>>>>> 7fd3f241
             }
         });
         awaitTimeout(latch);
@@ -121,11 +107,7 @@
 
     protected void awaitTimeout(CountDownLatch latch) {
         try {
-<<<<<<< HEAD
-            latch.await(TEST_TIMEOUT_MILLIS, TimeUnit.MILLISECONDS);
-=======
             latch.await(testTimeoutMs, TimeUnit.MILLISECONDS);
->>>>>>> 7fd3f241
         } catch (InterruptedException e) {
             throw new IllegalStateException("Timeout exceeded.", e);
         }
