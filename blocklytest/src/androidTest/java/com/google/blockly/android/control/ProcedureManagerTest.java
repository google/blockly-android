--- conflicted
+++ resolved
@@ -50,32 +50,6 @@
     public void setUp() throws Exception {
         this.configureForUIThread();
 
-<<<<<<< HEAD
-        BlocklyController mController = new BlocklyController.Builder(getContext()).build();
-        mFactory = mController.getBlockFactory();
-        TestUtils.loadProcedureBlocks(mController);
-        mProcedureManager = new ProcedureManager();
-
-        runAndSync(new Runnable() {
-            @Override
-            public void run() {
-                try {
-                    mProcedureDefinition = mFactory.obtainBlockFrom(
-                            new BlockTemplate(ProcedureManager.DEFINE_NO_RETURN_BLOCK_TYPE));
-                    ((FieldInput) mProcedureDefinition.getFieldByName("NAME"))
-                            .setText(PROCEDURE_NAME);
-
-                    mProcedureReference = mFactory.obtainBlockFrom(
-                            new BlockTemplate(ProcedureManager.CALL_NO_RETURN_BLOCK_TYPE)
-                                    .withMutation("<mutation name=\"" + PROCEDURE_NAME + "\"/>"));
-                    ((FieldLabel) mProcedureReference.getFieldByName("NAME"))
-                            .setText(PROCEDURE_NAME);
-                } catch (BlockLoadingException e) {
-                    throw new IllegalStateException(e);
-                }
-            }
-        });
-=======
         mController = new BlocklyController.Builder(getContext()).build();
         mFactory = mController.getBlockFactory();
         TestUtils.loadProcedureBlocks(mController);
@@ -83,7 +57,6 @@
 
         mProcedureDefinition = buildNoReturnDefinition(PROCEDURE_NAME);
         mProcedureReference = buildCaller(PROCEDURE_NAME);
->>>>>>> 7fd3f241
 
         assertThat(mProcedureDefinition).isNotNull();
         assertThat(mProcedureReference).isNotNull();
