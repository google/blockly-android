/*
 * Copyright 2016 Google Inc. All Rights Reserved.
 * Licensed under the Apache License, Version 2.0 (the "License");
 * you may not use this file except in compliance with the License.
 * You may obtain a copy of the License at
 *
 * http://www.apache.org/licenses/LICENSE-2.0
 *
 * Unless required by applicable law or agreed to in writing, software
 * distributed under the License is distributed on an "AS IS" BASIS,
 * WITHOUT WARRANTIES OR CONDITIONS OF ANY KIND, either express or implied.
 * See the License for the specific language governing permissions and
 * limitations under the License.
 */

package com.google.blockly.android.control;

import android.content.Context;
<<<<<<< HEAD
import android.os.Handler;
import android.os.HandlerThread;
=======
>>>>>>> 7fd3f241
import android.support.test.InstrumentationRegistry;

import com.google.blockly.android.BlocklyTestCase;
import com.google.blockly.android.testui.TestableBlockGroup;
import com.google.blockly.android.testui.TestableBlockViewFactory;
import com.google.blockly.android.ui.AbstractBlockView;
import com.google.blockly.android.ui.BlockGroup;
import com.google.blockly.android.ui.BlockView;
import com.google.blockly.android.ui.BlockViewFactory;
import com.google.blockly.android.ui.WorkspaceHelper;
import com.google.blockly.android.ui.WorkspaceView;
import com.google.blockly.model.Block;
import com.google.blockly.model.BlockFactory;
import com.google.blockly.model.BlockTemplate;
import com.google.blockly.model.BlockTestStrings;
import com.google.blockly.model.BlocklyEvent;
import com.google.blockly.model.Connection;
import com.google.blockly.model.FieldVariable;
import com.google.blockly.model.VariableInfo;
import com.google.blockly.model.Workspace;
import com.google.blockly.utils.BlockLoadingException;

import org.junit.Before;
import org.junit.Test;
import org.mockito.AdditionalAnswers;

import java.util.ArrayList;
import java.util.List;
import java.util.concurrent.CountDownLatch;
import java.util.concurrent.TimeUnit;

import static com.google.common.truth.Truth.assertThat;
import static com.google.common.truth.Truth.assertWithMessage;
import static org.mockito.Mockito.doReturn;
import static org.mockito.Mockito.mock;

/**
 * Unit tests for {@link BlocklyController}.
 */
public class BlocklyControllerTest extends BlocklyTestCase {
    private Context mMockContext;

    // Controller under test.
    BlocklyController mController;
    BlockFactory mBlockFactory;
    BlockViewFactory mViewFactory;
    Workspace mWorkspace;
    WorkspaceHelper mHelper;
    ConnectionManager mConnectionManager;
    WorkspaceView mWorkspaceView;

    List<BlocklyEvent> mEventsFired = new ArrayList<>();
    BlocklyController.EventsCallback mCallback = new BlocklyController.EventsCallback() {
        @Override
        public int getTypesBitmask() {
            return BlocklyEvent.TYPE_ALL;
        }

        @Override
        public void onEventGroup(List<BlocklyEvent> events) {
            mEventsFired.addAll(events);
        }
    };

    StubVariableCallback mVariableCallback = new StubVariableCallback();

    @Before
    public void setUp() throws Exception {
        configureForThemes();
        configureForUIThread();

        mMockContext = mock(Context.class, AdditionalAnswers.delegatesTo(getContext()));
        doReturn(InstrumentationRegistry.getTargetContext().getMainLooper())
                .when(mMockContext).getMainLooper();

        mHelper = new WorkspaceHelper(mMockContext);
        mViewFactory = new TestableBlockViewFactory(mMockContext, mHelper);
        mController = new BlocklyController.Builder(mMockContext)
                .setWorkspaceHelper(mHelper)
                .setBlockViewFactory(mViewFactory)
                .addBlockDefinitionsFromAsset("default/test_blocks.json")
                .build();
        mController.addCallback(mCallback);
        mController.setVariableCallback(mVariableCallback);
        mBlockFactory = mController.getBlockFactory();
        mWorkspace = mController.getWorkspace();
        mConnectionManager = mController.getWorkspace().getConnectionManager();

        mWorkspaceView = new WorkspaceView(getContext());
    }

    @Test
    public void testAddRootBlock() throws BlockLoadingException {
        assertThat(mEventsFired.isEmpty()).isTrue();

        final Block block = mBlockFactory.obtainBlockFrom(
                new BlockTemplate().ofType("simple_input_output").withId("connectTarget"));

        runAndSync(new Runnable() {
            @Override
            public void run() {
                mController.addRootBlock(block);

                assertThat(mWorkspace.getRootBlocks().contains(block)).isTrue();
                assertThat(1).isEqualTo(mEventsFired.size());
                assertThat(BlocklyEvent.TYPE_CREATE).isEqualTo(mEventsFired.get(0).getTypeId());
                assertThat(block.getId()).isEqualTo(mEventsFired.get(0).getBlockId());
            }
        });
    }

    @Test
    public void testTrashRootBlock() throws BlockLoadingException {
        final Block block = mBlockFactory.obtainBlockFrom(
                new BlockTemplate().ofType("simple_input_output").withId("connectTarget"));

        runAndSync(new Runnable() {
            @Override
            public void run() {
                mController.addRootBlock(block);

                mEventsFired.clear();
                assertThat(mController.trashRootBlock(block)).isTrue();

                assertThat(mWorkspace.getRootBlocks().isEmpty()).isTrue();
                assertThat(mEventsFired.size()).isEqualTo(1);
                assertThat(mEventsFired.get(0).getTypeId()).isEqualTo(BlocklyEvent.TYPE_DELETE);
                assertThat(mEventsFired.get(0).getBlockId()).isEqualTo(block.getId());
                assertThat(block.getEventWorkspaceId()).isEqualTo(BlocklyEvent.WORKSPACE_ID_TRASH);
            }
        });
    }

    @Test
    public void testTrashRootBlockNotDeletable() throws BlockLoadingException {
        final Block block = mBlockFactory.obtainBlockFrom(
                new BlockTemplate().ofType("simple_input_output").withId("connectTarget"));

        runAndSync(new Runnable() {
            @Override
            public void run() {
                block.setDeletable(false);
                mController.addRootBlock(block);

                mEventsFired.clear();
                assertThat(mController.trashRootBlock(block)).isFalse();

                assertThat(mWorkspace.getRootBlocks().size()).isEqualTo(1);  // Still there!
                assertThat(mEventsFired.size()).isEqualTo(0);
            }
        });
    }

    @Test
    public void testTrashRootBlockIgnoringDeletable() throws BlockLoadingException {
        final Block block = mBlockFactory.obtainBlockFrom(
                new BlockTemplate().ofType("simple_input_output").withId("connectTarget"));

        runAndSync(new Runnable() {
            @Override
            public void run() {
                block.setDeletable(false);
                mController.addRootBlock(block);

                mEventsFired.clear();
                assertThat(mController.trashRootBlockIgnoringDeletable(block)).isTrue();

                assertThat(mWorkspace.getRootBlocks().isEmpty()).isTrue();
                assertThat(mEventsFired.size()).isEqualTo(1);
                assertThat(mEventsFired.get(0).getTypeId()).isEqualTo(BlocklyEvent.TYPE_DELETE);
                assertThat(mEventsFired.get(0).getBlockId()).isEqualTo(block.getId());
            }
        });
    }

    @Test
    public void testAddBlockFromTrash() throws BlockLoadingException {
        final Block block = mBlockFactory.obtainBlockFrom(
                new BlockTemplate().ofType("simple_input_output").withId("connectTarget"));

        runAndSync(new Runnable() {
            @Override
            public void run() {
                mController.addRootBlock(block);
                mController.trashRootBlock(block);

                mEventsFired.clear();
                mController.addBlockFromTrash(block);

                assertThat(mWorkspace.getRootBlocks().contains(block)).isTrue();
                assertThat(1).isEqualTo(mEventsFired.size());
                assertThat(BlocklyEvent.TYPE_CREATE).isEqualTo(mEventsFired.get(0).getTypeId());
                assertThat(block.getId()).isEqualTo(mEventsFired.get(0).getBlockId());
                assertThat(block.getEventWorkspaceId()).isEqualTo(mWorkspace.getId());
            }
        });
    }

    @Test
    public void testConnect_outputToInput_headless() throws BlockLoadingException {
        testConnect_outputToInput(false);
    }

    @Test
    public void testConnect_outputToInput_withViews() throws BlockLoadingException {
        testConnect_outputToInput(true);
    }

    private void testConnect_outputToInput(final boolean withViews) throws BlockLoadingException {
        // Setup
        final Block target = mBlockFactory.obtainBlockFrom(
                new BlockTemplate().ofType("simple_input_output").withId("connectTarget"));
        final Block source = mBlockFactory.obtainBlockFrom(
                new BlockTemplate().ofType("simple_input_output").withId("connectSource"));
        final Block shadow = mBlockFactory.obtainBlockFrom(
                new BlockTemplate().shadow().copyOf(target).withId("connectShadow"));
        final Connection targetConnection = target.getOnlyValueInput().getConnection();
        final Connection sourceConnection = source.getOutputConnection();

        runAndSync(new Runnable() {
            @Override
            public void run() {
                mController.addRootBlock(target);
                mController.addRootBlock(source);

                if (withViews) {
                    mController.initWorkspaceView(mWorkspaceView);
                    fakeOnAttachToWindow(target, source);

                    // Validate initial view state.
                    BlockView targetView = mHelper.getView(target);
                    BlockView sourceView = mHelper.getView(source);
                    assertThat(targetView).isNotNull();
                    assertThat(sourceView).isNotNull();
                    assertThat(mHelper.getRootBlockGroup(target))
                            .isNotSameAs(mHelper.getRootBlockGroup(source));
                }

                // Perform test: connection source's output to target's input.
                mController.connect(sourceConnection, targetConnection);

                // Validate model changes.
                assertThat(mWorkspace.isRootBlock(target)).isTrue();
                assertThat(mWorkspace.isRootBlock(source)).isFalse();
                assertThat(target).isSameAs(sourceConnection.getTargetBlock());

                if (withViews) {
                    // Validate view changes
                    BlockGroup targetGroup = mHelper.getParentBlockGroup(target);
                    assertThat(targetGroup).isSameAs(mHelper.getRootBlockGroup(target));
                    assertThat(targetGroup).isSameAs(mHelper.getRootBlockGroup(source));
                }

                // Add the shadow connection and disconnect the block
                targetConnection.setShadowConnection(shadow.getOutputConnection());
                mController.extractBlockAsRoot(source);
                assertThat(source.getParentBlock()).isNull();
                // Validate the block was replaced by the shadow
                assertThat(shadow).isEqualTo(targetConnection.getTargetBlock());

                if (withViews) {
                    // Check that the shadow block now has views
                    assertThat(mHelper.getView(shadow)).isNotNull();
                    BlockGroup shadowGroup = mHelper.getParentBlockGroup(target);
                    assertThat(shadowGroup).isSameAs(mHelper.getRootBlockGroup(shadow));
                }

                // Reattach the block and verify the shadow is hidden again
                mController.connect(sourceConnection, targetConnection);
                assertThat(source).isEqualTo(targetConnection.getTargetBlock());
                assertThat(shadow.getOutputConnection().getTargetBlock()).isNull();

                if (withViews) {
                    assertThat(mHelper.getView(shadow)).isNull();
                }
            }
        });
    }

    @Test
    public void testConnect_outputToInputBumpNoInput_headless() throws BlockLoadingException {
        testConnect_outputToInputBumpNoInput(false);
    }

    @Test
    public void testConnect_outputToInputBumpNoInput_withViews() throws BlockLoadingException {
        testConnect_outputToInputBumpNoInput(true);
    }

    private void testConnect_outputToInputBumpNoInput(final boolean withViews)
            throws BlockLoadingException {
        // Setup
        final Block target = mBlockFactory.obtainBlockFrom(
                new BlockTemplate().ofType("simple_input_output").withId("target"));
        final Block tail = mBlockFactory.obtainBlockFrom(
                new BlockTemplate().ofType("simple_input_output").withId("tail"));
        final Block source = mBlockFactory.obtainBlockFrom(
                new BlockTemplate().ofType("output_no_input").withId("source"));

        runAndSync(new Runnable() {
            @Override
            public void run() {
                // Connect the output of tail to the input of target.
                target.getOnlyValueInput().getConnection().connect(tail.getOutputConnection());

                mController.addRootBlock(target);
                mController.addRootBlock(source);
                if (withViews) {
                    mController.initWorkspaceView(mWorkspaceView);
                    fakeOnAttachToWindow(target, source);
                }

                // Validate preconditions
                assertThat(mWorkspace.getRootBlocks().size()).isEqualTo(2);
                assertThat(mWorkspace.isRootBlock(target)).isTrue();
                assertThat(mWorkspace.isRootBlock(tail)).isFalse();
                assertThat(mWorkspace.isRootBlock(source)).isTrue();

                // Perform test: Connect the source to where the tail is currently attached.
                mController.connect(
                        source.getOutputConnection(), target.getOnlyValueInput().getConnection());

                // source is now a child of target, and tail is a new root block
                assertThat(mWorkspace.getRootBlocks().size()).isEqualTo(2);
                assertThat(mWorkspace.isRootBlock(target)).isTrue();
                assertThat(mWorkspace.isRootBlock(source)).isFalse();
                assertThat(mWorkspace.isRootBlock(tail)).isTrue();
                assertThat(target).isSameAs(target.getRootBlock());
                assertThat(target).isSameAs(source.getRootBlock());
                assertThat(tail).isSameAs(tail.getRootBlock());
                assertThat(tail.getOutputConnection().getTargetBlock()).isNull();

                if (withViews) {
                    BlockGroup targetGroup = mHelper.getParentBlockGroup(target);
                    BlockGroup tailGroup = mHelper.getParentBlockGroup(tail);
                    assertThat(targetGroup).isSameAs(mHelper.getRootBlockGroup(target));
                    assertThat(targetGroup).isSameAs(mHelper.getRootBlockGroup(source));
                    assertThat(tailGroup).isSameAs(mHelper.getRootBlockGroup(tail));
                    assertThat(targetGroup).isNotSameAs(tailGroup);

                    // Check that tail has been bumped far enough away.
                    double connectionDist =
                            tail.getOutputConnection().distanceFrom(source.getOutputConnection());
                    assertThat(connectionDist).named("bumped connection distance")
                            .isGreaterThan((double) mHelper.getMaxSnapDistance());
                }
            }
        });
    }

    @Test
    public void testConnect_outputToInputBumpMultipleInputs_headless()
            throws BlockLoadingException {
        testConnect_outputToInputBumpMultipleInputs(false);
    }

    @Test
    public void testConnect_outputToInputBumpMultipleInputs_withViews()
            throws BlockLoadingException {
        testConnect_outputToInputBumpMultipleInputs(true);
    }

    private void testConnect_outputToInputBumpMultipleInputs(final boolean withViews)
            throws BlockLoadingException {
        // Setup
        final Block target = mBlockFactory.obtainBlockFrom(
                new BlockTemplate().ofType("simple_input_output").withId("target"));
        final Block tail = mBlockFactory.obtainBlockFrom(
                new BlockTemplate().ofType("simple_input_output").withId("tail"));
        final Block source = mBlockFactory.obtainBlockFrom(
                new BlockTemplate().ofType("multiple_input_output").withId("source"));

        runAndSync(new Runnable() {
            @Override
            public void run() {
                // Connect the output of tail to the input of target.
                tail.getOutputConnection().connect(target.getOnlyValueInput().getConnection());

                mController.addRootBlock(target);
                mController.addRootBlock(source);
                if (withViews) {
                    mController.initWorkspaceView(mWorkspaceView);
                    fakeOnAttachToWindow(target, source);
                }

                // Perform test: Connect the source to where the tail is currently attached.
                mController.connect(
                        source.getOutputConnection(), target.getOnlyValueInput().getConnection());

                // Source is now a child of target
                assertThat(mWorkspace.isRootBlock(target)).isTrue();
                assertThat(mWorkspace.isRootBlock(source)).isFalse();
                assertThat(target).isSameAs(source.getOutputConnection().getTargetBlock());
                assertThat(target).isSameAs(source.getRootBlock());

                // Tail has been returned to the workspace root, bumped some distance.
                assertThat(tail.getOutputConnection().getTargetBlock()).isNull();
                assertThat(mWorkspace.isRootBlock(tail)).isTrue();

                if (withViews) {
                    BlockGroup targetGroup = mHelper.getParentBlockGroup(target);
                    BlockGroup tailGroup = mHelper.getParentBlockGroup(tail);

                    targetGroup.updateAllConnectorLocations();
                    tailGroup.updateAllConnectorLocations();

                    assertThat(targetGroup).isSameAs(mHelper.getRootBlockGroup(target));
                    assertThat(targetGroup).isSameAs(mHelper.getRootBlockGroup(source));
                    assertThat(tailGroup).isSameAs(mHelper.getRootBlockGroup(tail));
                    assertThat(targetGroup).isNotSameAs(tailGroup);

                    double connectionDist =
                            source.getOutputConnection().distanceFrom(tail.getOutputConnection());
                    assertThat(connectionDist).named("bumped connection distance")
                            .isGreaterThan((double) mHelper.getMaxSnapDistance());
                }
            }
        });
    }

    @Test
    public void testConnect_outputToInputShadowSplice_headless()
            throws BlockLoadingException {
        testConnect_outputToInputShadowSplice(false);
    }

    @Test
    public void testConnect_outputToInputShadowSplice_withViews()
            throws BlockLoadingException {
        testConnect_outputToInputShadowSplice(true);
    }

    private void testConnect_outputToInputShadowSplice(final boolean withViews)
            throws BlockLoadingException {
        // Setup
        final Block target = mBlockFactory.obtainBlockFrom(
                new BlockTemplate().ofType("simple_input_output").withId("target"));
        final Block tail = mBlockFactory.obtainBlockFrom(
                new BlockTemplate().ofType("simple_input_output").withId("tail"));
        final Block source = mBlockFactory.obtainBlockFrom(
                new BlockTemplate().ofType("simple_input_output").withId("source"));
        final Block shadow = mBlockFactory.obtainBlockFrom(
                new BlockTemplate().shadow().copyOf(source).withId("shadow"));
        final Connection sourceInputConnection = source.getOnlyValueInput().getConnection();

        runAndSync(new Runnable() {
            @Override
            public void run() {
                // Connect the output of tail to the input of target.
                target.getOnlyValueInput().getConnection().connect(tail.getOutputConnection());
                // Add the shadow to the source
                sourceInputConnection.setShadowConnection(shadow.getOutputConnection());
                sourceInputConnection.connect(shadow.getOutputConnection());

                mController.addRootBlock(target);
                mController.addRootBlock(source);
                if (withViews) {
                    mController.initWorkspaceView(mWorkspaceView);
                    fakeOnAttachToWindow(target, source);
                }

                // Validate preconditions
                assertThat(mWorkspace.getRootBlocks().size()).isEqualTo(2);
                assertThat(mWorkspace.isRootBlock(target)).isTrue();
                assertThat(mWorkspace.isRootBlock(tail)).isFalse();
                assertThat(mWorkspace.isRootBlock(source)).isTrue();

                // Perform test: Connect the source to where the tail is currently attached.
                mController.connect(
                        source.getOutputConnection(), target.getOnlyValueInput().getConnection());

                // source is now a child of target, and tail replaced the shadow
                assertThat(mWorkspace.getRootBlocks().size()).isEqualTo(1);
                assertThat(mWorkspace.isRootBlock(target)).isTrue();
                assertThat(mWorkspace.isRootBlock(source)).isFalse();
                assertThat(mWorkspace.isRootBlock(tail)).isFalse();
                assertThat(target).isSameAs(target.getRootBlock());
                assertThat(target).isSameAs(source.getRootBlock());
                assertThat(target).isSameAs(tail.getRootBlock());
                assertThat(source).isSameAs(tail.getParentBlock());

                if (withViews) {
                    BlockGroup targetGroup = mHelper.getParentBlockGroup(target);
                    assertThat(targetGroup).isSameAs(mHelper.getRootBlockGroup(target));
                    assertThat(targetGroup).isSameAs(mHelper.getRootBlockGroup(source));
                    assertThat(targetGroup).isSameAs(mHelper.getRootBlockGroup(tail));
                    assertThat(mHelper.getView(shadow)).isNull();
                }
            }
        });
    }

    @Test
    public void testConnect_outputToInputSplice_headless() throws BlockLoadingException {
        testConnect_outputToInputSplice(false);
    }

    @Test
    public void testConnect_outputToInputSplice_withViews() throws BlockLoadingException {
        testConnect_outputToInputSplice(true);
    }

    private void testConnect_outputToInputSplice(final boolean withViews)
            throws BlockLoadingException {
        // Setup
        final Block target = mBlockFactory.obtainBlockFrom(
                new BlockTemplate().ofType("simple_input_output").withId("target"));
        final Block tail = mBlockFactory.obtainBlockFrom(
                new BlockTemplate().ofType("multiple_input_output").withId("tail"));
        final Block source = mBlockFactory.obtainBlockFrom(
                new BlockTemplate().ofType("simple_input_output").withId("source"));
        final Block shadow = mBlockFactory.obtainBlockFrom(
                new BlockTemplate().shadow().copyOf(tail).withId("shadow"));

        runAndSync(new Runnable() {
            @Override
            public void run() {
                // Add a hidden shadow to the target to ensure it has no effect.
                target.getOnlyValueInput().getConnection()
                        .setShadowConnection(shadow.getOutputConnection());

                // Connect the output of tail to the input of source.
                tail.getOutputConnection().connect(target.getOnlyValueInput().getConnection());

                mController.addRootBlock(target);
                mController.addRootBlock(source);
                if (withViews) {
                    mController.initWorkspaceView(mWorkspaceView);
                    fakeOnAttachToWindow(target, source);
                }

                // Splice third between second and first.
                mController.connect(
                        source.getOutputConnection(), target.getOnlyValueInput().getConnection());

                // Validate
                assertThat(mWorkspace.isRootBlock(target)).isTrue();
                assertThat(mWorkspace.isRootBlock(tail)).isFalse();
                assertThat(mWorkspace.isRootBlock(source)).isFalse();
                assertThat(target).isSameAs(source.getOutputConnection().getTargetBlock());
                assertThat(source).isSameAs(tail.getOutputConnection().getTargetBlock());

                if (withViews) {
                    BlockGroup targetGroup = mHelper.getParentBlockGroup(target);
                    assertThat(targetGroup).isSameAs(mHelper.getRootBlockGroup(target));
                    assertThat(targetGroup).isSameAs(mHelper.getRootBlockGroup(tail));
                    assertThat(targetGroup).isSameAs(mHelper.getRootBlockGroup(source));
                }
            }
        });
    }

    @Test
    public void testConnect_previousToNext_headless() throws BlockLoadingException {
        testConnect_previousToNext(false);
    }

    @Test
    public void testConnect_previousToNext_withViews() throws BlockLoadingException {
        testConnect_previousToNext(true);
    }

    private void testConnect_previousToNext(final boolean withViews) throws BlockLoadingException {
        // setup
        final Block target = mBlockFactory.obtainBlockFrom(
                new BlockTemplate().ofType("statement_no_input").withId("target"));
        final Block source = mBlockFactory.obtainBlockFrom(
                new BlockTemplate().ofType("statement_no_input").withId("source"));
        final Block shadow = mBlockFactory.obtainBlockFrom(
                new BlockTemplate().shadow().copyOf(target).withId("connectShadow"));

        runAndSync(new Runnable() {
            @Override
            public void run() {
                BlockView targetView = null, sourceView = null;

                mController.addRootBlock(target);
                mController.addRootBlock(source);
                if (withViews) {
                    mController.initWorkspaceView(mWorkspaceView);
                    fakeOnAttachToWindow(target, source);

                    targetView = mHelper.getView(target);
                    sourceView = mHelper.getView(source);

                    assertThat(targetView).isNotNull();
                    assertThat(sourceView).isNotNull();
                }

                // Connect source after target. No prior connection to bump or splice.
                mController.connect(source.getPreviousConnection(), target.getNextConnection());

                // Validate
                assertThat(mWorkspace.isRootBlock(target)).isTrue();
                assertThat(mWorkspace.isRootBlock(source)).isFalse();
                assertThat(target).isSameAs(source.getPreviousBlock());

                if (withViews) {
                    BlockGroup rootGroup = mHelper.getRootBlockGroup(target);
                    assertThat(rootGroup).isSameAs(mHelper.getParentBlockGroup(target));
                    assertThat(rootGroup).isSameAs(mHelper.getParentBlockGroup(source));
                    assertThat(targetView).isSameAs(rootGroup.getChildAt(0));
                    assertThat(sourceView).isSameAs(rootGroup.getChildAt(1));
                }

                // Add the shadow to the target's next connection so the view will be created.
                target.getNextConnection().setShadowConnection(shadow.getPreviousConnection());
                mController.extractBlockAsRoot(source);

                assertThat(mWorkspace.isRootBlock(source)).isTrue();
                assertThat(target.getNextBlock()).isSameAs(shadow);

                if (withViews) {
                    BlockGroup rootGroup = mHelper.getRootBlockGroup(target);
                    assertThat(rootGroup).isSameAs(mHelper.getParentBlockGroup(shadow));
                    assertThat(rootGroup).isNotSameAs(mHelper.getParentBlockGroup(source));
                    assertThat(mHelper.getView(shadow)).isSameAs(rootGroup.getChildAt(1));
                }

                // Reattach the source and verify the shadow went away.
                mController.connect(source.getPreviousConnection(), target.getNextConnection());
                assertThat(mWorkspace.isRootBlock(source)).isFalse();
                assertThat(target.getNextBlock()).isSameAs(source);
                assertThat(shadow.getPreviousBlock()).isNull();

                if (withViews) {
                    assertThat(mHelper.getView(shadow)).isNull();
                }
            }
        });
    }

    @Test
    public void testConnect_previousToNextSplice_headless() throws BlockLoadingException {
        testConnect_previousToNextSplice(false);
    }

    @Test
    public void testConnect_previousToNextSplice_withViews() throws BlockLoadingException {
        testConnect_previousToNextSplice(true);
    }

    private void testConnect_previousToNextSplice(final boolean withViews) throws BlockLoadingException {
        // setup
        final Block target = mBlockFactory.obtainBlockFrom(
                new BlockTemplate().ofType("statement_no_input").withId("target"));
        final Block tail = mBlockFactory.obtainBlockFrom(
                new BlockTemplate().ofType("statement_no_input").withId("tail"));
        final Block source = mBlockFactory.obtainBlockFrom(
                new BlockTemplate().ofType("statement_no_input").withId("source"));
        final Block shadow = mBlockFactory.obtainBlockFrom(
                new BlockTemplate().shadow().ofType("statement_no_input").withId("shadowTail"));

        runAndSync(new Runnable() {
            @Override
            public void run() {
                BlockView targetView = null, tailView = null, sourceView = null;

                // Add a shadow to make sure it doesn't have any effects.
                Connection targetNext = target.getNextConnection();
                targetNext.setShadowConnection(shadow.getPreviousConnection());
                tail.getPreviousConnection().connect(targetNext);

                mController.addRootBlock(target);
                mController.addRootBlock(source);
                if (withViews) {
                    mController.initWorkspaceView(mWorkspaceView);
                    fakeOnAttachToWindow(target, source);

                    targetView = mHelper.getView(target);
                    tailView = mHelper.getView(tail);
                    sourceView = mHelper.getView(source);

                    assertThat(targetView).isNotNull();
                    assertThat(tailView).isNotNull();
                    assertThat(sourceView).isNotNull();
                }

                // Connect source after target, where tail is currently attached, causing a splice.
                mController.connect(source.getPreviousConnection(), target.getNextConnection());

                assertThat(target).isSameAs(source.getPreviousBlock());
                assertThat(source).isSameAs(tail.getPreviousBlock());

                if (withViews) {
                    BlockGroup rootGroup = mHelper.getRootBlockGroup(target);
                    assertThat(rootGroup).isSameAs(mHelper.getParentBlockGroup(target));
                    assertThat(rootGroup).isSameAs(mHelper.getParentBlockGroup(tail));
                    assertThat(rootGroup).isSameAs(mHelper.getParentBlockGroup(source));
                    assertThat(targetView).isSameAs(rootGroup.getChildAt(0));
                    assertThat(sourceView).isSameAs(rootGroup.getChildAt(1));  // Spliced in between.
                    assertThat(tailView).isSameAs(rootGroup.getChildAt(2));
                }
            }
        });
    }

    @Test
    public void testConnect_previousToNextBumpRemainder_headless() throws BlockLoadingException {
        testConnect_previousToNextBumpRemainder(false);
    }

    @Test
    public void testConnect_previousToNextBumpRemainder_withViews() throws BlockLoadingException {
        testConnect_previousToNextBumpRemainder(true);
    }

    private void testConnect_previousToNextBumpRemainder(final boolean withViews)
            throws BlockLoadingException {
        // setup
        final Block target = mBlockFactory.obtainBlockFrom(
                new BlockTemplate().ofType("statement_no_input").withId("target"));
        final Block tail1 = mBlockFactory.obtainBlockFrom(
                new BlockTemplate().ofType("statement_no_input").withId("tail1"));
        final Block tail2 = mBlockFactory.obtainBlockFrom(
                new BlockTemplate().ofType("statement_no_input").withId("tail2"));
        final Block source = mBlockFactory.obtainBlockFrom(
                new BlockTemplate().ofType("statement_no_next").withId("source"));

        runAndSync(new Runnable() {
            @Override
            public void run() {
                BlockView targetView = null, tailView1 = null, tailView2 = null, sourceView = null;

                // Create a sequence of target, tail1, and tail2.
                tail1.getPreviousConnection().connect(target.getNextConnection());
                tail2.getPreviousConnection().connect(tail1.getNextConnection());

                mController.addRootBlock(target);
                mController.addRootBlock(source);
                if (withViews) {
                    mController.initWorkspaceView(mWorkspaceView);
                    fakeOnAttachToWindow(target, source);

                    targetView = mHelper.getView(target);
                    tailView1 = mHelper.getView(tail1);
                    tailView2 = mHelper.getView(tail2);
                    sourceView = mHelper.getView(source);

                    assertThat(targetView).isNotNull();
                    assertThat(tailView1).isNotNull();
                    assertThat(tailView2).isNotNull();
                    assertThat(sourceView).isNotNull();
                }

                // Run test: Connect source after target, where tail is currently attached.
                // Since source does not have a next connection, bump the tail.
                mController.connect(source.getPreviousConnection(), target.getNextConnection());

                // Target and source are connected.
                assertThat(mWorkspace.isRootBlock(target)).isTrue();
                assertThat(target).isSameAs(source.getPreviousBlock());

                // Tail has been returned to the workspace root.
                assertThat(mWorkspace.isRootBlock(tail1)).isTrue();
                assertThat(tail1.getPreviousBlock()).isNull();
                assertThat(mWorkspace.isRootBlock(tail2)).isFalse();
                assertThat(mWorkspace.isRootBlock(source)).isFalse();
                assertThat(tail1).isSameAs(tail1.getRootBlock());
                assertThat(tail1).isSameAs(tail2.getRootBlock());

                if (withViews) {
                    BlockGroup targetRootGroup = mHelper.getRootBlockGroup(target);
                    BlockGroup tailRootGroup = mHelper.getRootBlockGroup(tail1);
                    assertThat(targetRootGroup).isSameAs(mHelper.getParentBlockGroup(target));
                    assertThat(targetRootGroup).isSameAs(mHelper.getRootBlockGroup(source));
                    assertThat(targetRootGroup).isNotSameAs(tailRootGroup);
                    assertThat(tailRootGroup).isSameAs(mHelper.getRootBlockGroup(tail2));
                    assertThat(targetView).isSameAs(targetRootGroup.getChildAt(0));
                    assertThat(sourceView).isSameAs(targetRootGroup.getChildAt(1));
                    assertThat(tailView1).isSameAs(tailRootGroup.getChildAt(0));
                    assertThat(tailView2).isSameAs(tailRootGroup.getChildAt(1));

                    // Check that tail has been bumped far enough away.
                    double connectionDistance =
                            tail1.getPreviousConnection().distanceFrom(target.getNextConnection());
                    assertThat(connectionDistance).named("bumped connection distance")
                            .isGreaterThan((double) mHelper.getMaxSnapDistance());
                }
            }
        });
    }


    @Test
    public void testConnect_previousToNextShadowSplice_headless() throws BlockLoadingException {
        testConnect_previousToNextShadowSplice(false);
    }

    @Test
    public void testConnect_previousToNextShadowSplice_withViews() throws BlockLoadingException {
        testConnect_previousToNextShadowSplice(true);
    }

    private void testConnect_previousToNextShadowSplice(final boolean withViews)
            throws BlockLoadingException {
        // setup
        final Block target = mBlockFactory.obtainBlockFrom(
                new BlockTemplate().ofType("statement_no_input").withId("target"));
        final Block tail1 = mBlockFactory.obtainBlockFrom(
                new BlockTemplate().ofType("statement_no_input").withId("tail1"));
        final Block tail2 = mBlockFactory.obtainBlockFrom(
                new BlockTemplate().ofType("statement_no_input").withId("tail2"));
        final Block source = mBlockFactory.obtainBlockFrom(
                new BlockTemplate().ofType("statement_no_input").withId("source"));
        final Block shadowTail = mBlockFactory.obtainBlockFrom(
                new BlockTemplate().shadow().copyOf(tail1).withId("shadowTail"));

        runAndSync(new Runnable() {
            @Override
            public void run() {
                BlockView targetView = null, tailView1 = null, tailView2 = null, sourceView = null;

                // Create a sequence of target, tail1, and tail2.
                tail1.getPreviousConnection().connect(target.getNextConnection());
                tail2.getPreviousConnection().connect(tail1.getNextConnection());
                source.getNextConnection().setShadowConnection(shadowTail.getPreviousConnection());
                source.getNextConnection().connect(shadowTail.getPreviousConnection());

                mController.addRootBlock(target);
                mController.addRootBlock(source);
                if (withViews) {
                    mController.initWorkspaceView(mWorkspaceView);
                    fakeOnAttachToWindow(target, source);

                    targetView = mHelper.getView(target);
                    tailView1 = mHelper.getView(tail1);
                    tailView2 = mHelper.getView(tail2);
                    sourceView = mHelper.getView(source);

                    assertThat(targetView).isNotNull();
                    assertThat(tailView1).isNotNull();
                    assertThat(tailView2).isNotNull();
                    assertThat(sourceView).isNotNull();
                    assertThat(mHelper.getView(shadowTail)).isNotNull();
                }

                // Run test: Connect source after target, where tail is currently attached.
                // Since source has a shadow connected to next, tail should replace it.
                mController.connect(source.getPreviousConnection(), target.getNextConnection());

                // Target and source are connected.
                assertThat(mWorkspace.isRootBlock(target)).isTrue();
                assertThat(target).isSameAs(source.getPreviousBlock());

                // Tail has replaced the shadow.
                assertThat(mWorkspace.isRootBlock(tail1)).isFalse();
                assertThat(shadowTail.getPreviousBlock()).isNull();
                assertThat(source).isSameAs(tail1.getParentBlock());
                assertThat(mWorkspace.isRootBlock(tail2)).isFalse();
                assertThat(mWorkspace.isRootBlock(source)).isFalse();
                assertThat(target).isSameAs(tail1.getRootBlock());
                assertThat(target).isSameAs(tail2.getRootBlock());

                if (withViews) {
                    BlockGroup targetRootGroup = mHelper.getRootBlockGroup(target);
                    assertThat(targetRootGroup).isSameAs(mHelper.getParentBlockGroup(target));
                    assertThat(targetRootGroup).isSameAs(mHelper.getRootBlockGroup(source));
                    assertThat(targetRootGroup).isSameAs(mHelper.getRootBlockGroup(tail1));
                    assertThat(targetRootGroup).isSameAs(mHelper.getRootBlockGroup(tail2));

                    assertThat(targetView).isSameAs(targetRootGroup.getChildAt(0));
                    assertThat(sourceView).isSameAs(targetRootGroup.getChildAt(1));
                    assertThat(tailView1).isSameAs(targetRootGroup.getChildAt(2));
                    assertThat(tailView2).isSameAs(targetRootGroup.getChildAt(3));

                    assertThat(mHelper.getView(shadowTail)).isNull();
                }
            }
        });
    }

    @Test
    public void testConnect_previousToStatement_headless() throws BlockLoadingException {
        testConnect_previousToStatement(false);
    }

    @Test
    public void testConnect_previousToStatement_withViews() throws BlockLoadingException {
        testConnect_previousToStatement(true);
    }

    private void testConnect_previousToStatement(final boolean withViews)
            throws BlockLoadingException {
        // setup
        final Block target = mBlockFactory.obtainBlockFrom(
                new BlockTemplate().ofType("statement_statement_input").withId("target"));
        final Block source = mBlockFactory.obtainBlockFrom(
                new BlockTemplate().ofType("statement_statement_input").withId("source"));
        final Block shadow = mBlockFactory.obtainBlockFrom(
                new BlockTemplate().shadow().copyOf(source).withId("shadow"));

        runAndSync(new Runnable() {
            @Override
            public void run() {
                Connection statementConnection = target.getInputByName("statement input").getConnection();

                mController.addRootBlock(target);
                mController.addRootBlock(source);
                if (withViews) {
                    mController.initWorkspaceView(mWorkspaceView);
                    fakeOnAttachToWindow(target, source);
                }

                // Run test: Connect source inside target. No prior connection to bump.
                mController.connect(source.getPreviousConnection(), statementConnection);

                assertThat(mWorkspace.isRootBlock(target)).isTrue();
                assertThat(mWorkspace.isRootBlock(source)).isFalse();
                assertThat(target).isSameAs(source.getPreviousBlock());

                if (withViews) {
                    BlockGroup rootGroup = mHelper.getRootBlockGroup(target);
                    assertThat(rootGroup).isSameAs(mHelper.getParentBlockGroup(target));
                    assertThat(rootGroup).isSameAs(mHelper.getRootBlockGroup(source));
                }

                // Add the shadow block
                statementConnection.setShadowConnection(shadow.getPreviousConnection());
                // disconnect the real blocks which should attach the shadow to replace it.
                mController.extractBlockAsRoot(source);

                assertThat(mWorkspace.isRootBlock(source)).isTrue();
                assertThat(mWorkspace.isRootBlock(shadow)).isFalse();
                assertThat(statementConnection.getTargetBlock()).isSameAs(shadow);

                if (withViews) {
                    assertThat(mHelper.getView(shadow)).isNotNull();
                    assertThat(mHelper.getRootBlockGroup(target))
                            .isSameAs(mHelper.getRootBlockGroup(shadow));
                }

                // Reconnect the source and make sure the shadow goes away
                mController.connect(source.getPreviousConnection(), statementConnection);
                assertThat(shadow.getPreviousBlock()).isNull();
                assertThat(statementConnection.getTargetBlock()).isSameAs(source);
                assertThat(mWorkspace.isRootBlock(shadow)).isFalse();

                if (withViews) {
                    assertThat(mHelper.getView(shadow)).isNull();
                    assertThat(mHelper.getRootBlockGroup(target))
                            .isSameAs(mHelper.getRootBlockGroup(source));
                }
            }
        });
    }

    @Test
    public void testConnect_previousToStatementSpliceRemainder_headless()
            throws BlockLoadingException {
        testConnect_previousToStatementSpliceRemainder(false);
    }

    @Test
    public void testConnect_previousToStatementSpliceRemainder_withViews()
            throws BlockLoadingException {
        testConnect_previousToStatementSpliceRemainder(true);
    }

    private void testConnect_previousToStatementSpliceRemainder(final boolean withViews)
            throws BlockLoadingException {
        // setup
        final Block target = mBlockFactory.obtainBlockFrom(
                new BlockTemplate().ofType("statement_statement_input").withId("target"));
        final Block tail = mBlockFactory.obtainBlockFrom(
                new BlockTemplate().ofType("statement_statement_input").withId("tail"));
        final Block source = mBlockFactory.obtainBlockFrom(
                new BlockTemplate().ofType("statement_statement_input").withId("source"));
        final Block shadow = mBlockFactory.obtainBlockFrom(
                new BlockTemplate().shadow().copyOf(source));

        runAndSync(new Runnable() {
            @Override
            public void run() {
                BlockView targetView = null, tailView = null, sourceView = null;

                Connection statementConnection =  target.getInputByName("statement input").getConnection();
                // and set a shadow to make sure it has no effects
                statementConnection.setShadowConnection(shadow.getPreviousConnection());
                // Connect the tail inside target.
                statementConnection.connect(tail.getPreviousConnection());

                mController.addRootBlock(target);
                mController.addRootBlock(source);
                if (withViews) {
                    mController.initWorkspaceView(mWorkspaceView);
                    fakeOnAttachToWindow(target, source);

                    targetView = mHelper.getView(target);
                    tailView = mHelper.getView(tail);
                    sourceView = mHelper.getView(source);

                    assertThat(targetView).isNotNull();
                    assertThat(tailView).isNotNull();
                    assertThat(sourceView).isNotNull();
                }

                // Run test: Connect source inside target, where tail is attached, resulting in a splice.
                mController.connect(source.getPreviousConnection(), statementConnection);

                // Validate result.
                assertThat(mWorkspace.isRootBlock(target)).isTrue();
                assertThat(mWorkspace.isRootBlock(tail)).isFalse();
                assertThat(mWorkspace.isRootBlock(source)).isFalse();
                assertThat(target).isSameAs(source.getPreviousBlock());
                assertThat(source).isSameAs(tail.getPreviousBlock());

                if (withViews) {
                    BlockGroup rootGroup = mHelper.getRootBlockGroup(target);
                    BlockGroup secondGroup = mHelper.getParentBlockGroup(tail);
                    assertThat(rootGroup).isSameAs(mHelper.getRootBlockGroup(tail));
                    assertThat(rootGroup).isNotSameAs(secondGroup);
                    assertThat(secondGroup).isSameAs(mHelper.getParentBlockGroup(source));
                    assertThat(sourceView).isSameAs(secondGroup.getChildAt(0));
                    assertThat(tailView).isSameAs(secondGroup.getChildAt(1));
                }
            }
        });
    }

    @Test
    public void testConnect_previousToStatemenBumpRemainder_headless()
            throws BlockLoadingException {
        testConnect_previousToStatementBumpRemainder(false);
    }

    @Test
    public void testConnect_previousToStatemenBumpRemainder_withViews()
            throws BlockLoadingException {
        testConnect_previousToStatementBumpRemainder(true);
    }

    private void testConnect_previousToStatementBumpRemainder(final boolean withViews)
            throws BlockLoadingException {
        final Block target = mBlockFactory.obtainBlockFrom(
                new BlockTemplate().ofType("statement_statement_input").withId("target"));
        final Block tail = mBlockFactory.obtainBlockFrom(
                new BlockTemplate().ofType("statement_statement_input").withId("tail"));
        final Block source = mBlockFactory.obtainBlockFrom(
                new BlockTemplate().ofType("statement_no_next").withId("source"));

        runAndSync(new Runnable() {
            @Override
            public void run() {
                BlockView sourceView = null;

                // Connect tail inside target.
                target.getInputByName("statement input").getConnection()
                        .connect(tail.getPreviousConnection());

                mController.addRootBlock(target);
                mController.addRootBlock(source);
                if (withViews) {
                    mController.initWorkspaceView(mWorkspaceView);
                    fakeOnAttachToWindow(target, source);

                    sourceView = mHelper.getView(source);
                    assertThat(sourceView).isNotNull();
                }

                // Connect source inside target, where tail is attached.  Source does not have a next, so
                // this will bump tail back to the root.
                mController.connect(source.getPreviousConnection(),
                        target.getInputByName("statement input").getConnection());

                // Validate
                assertThat(mWorkspace.isRootBlock(target)).isTrue();
                assertThat(mWorkspace.isRootBlock(tail)).isTrue();
                assertThat(mWorkspace.isRootBlock(source)).isFalse();
                assertThat(target.getInputByName("statement input").getConnection())
                        .isSameAs(source.getPreviousConnection().getTargetConnection());
                assertThat(tail.getPreviousBlock()).isNull();

                if (withViews) {
                    BlockGroup targetRootGroup = mHelper.getRootBlockGroup(target);
                    BlockGroup tailRootGroup = mHelper.getRootBlockGroup(tail);
                    BlockGroup sourceGroup = mHelper.getParentBlockGroup(source);
                    assertThat(targetRootGroup).isSameAs(mHelper.getParentBlockGroup(target));
                    assertThat(targetRootGroup).isNotSameAs(tailRootGroup);
                    assertThat(tailRootGroup).isSameAs(mHelper.getParentBlockGroup(tail));
                    assertThat(targetRootGroup).isSameAs(mHelper.getRootBlockGroup(source));
                    assertThat(sourceGroup.getParent())
                            .isSameAs(target.getInputByName("statement input").getView());
                    assertThat(sourceView).isSameAs(sourceGroup.getChildAt(0));

                    double connectionDist =
                            source.getPreviousConnection().distanceFrom(tail.getPreviousConnection());
                    assertThat(connectionDist).named("bumped connection distance")
                            .isGreaterThan((double) mHelper.getMaxSnapDistance());
                }
            }
        });
    }

    @Test
    public void testConnect_previousToStatementShadowSplice_headless()
            throws BlockLoadingException {
        testConnect_previousToStatementShadowSplice(false);
    }

    @Test
    public void testConnect_previousToStatementShadowSplice_withViews()
            throws BlockLoadingException {
        testConnect_previousToStatementShadowSplice(true);
    }

    private void testConnect_previousToStatementShadowSplice(final boolean withViews)
            throws BlockLoadingException {
        final Block target = mBlockFactory.obtainBlockFrom(
                new BlockTemplate().ofType("statement_statement_input").withId("target"));
        final Block tail = mBlockFactory.obtainBlockFrom(
                new BlockTemplate().ofType("statement_statement_input").withId("tail"));
        final Block source = mBlockFactory.obtainBlockFrom(
                new BlockTemplate().ofType("statement_no_input").withId("source"));
        final Block shadow = mBlockFactory.obtainBlockFrom(
                new BlockTemplate().shadow().copyOf(source).withId("shadow"));

        runAndSync(new Runnable() {
            @Override
            public void run() {
                BlockView sourceView = null;

                // Connect tail inside target.
                Connection statementConnection = target.getInputByName("statement input").getConnection();
                statementConnection.connect(tail.getPreviousConnection());

                // Add the shadow to the source
                source.getNextConnection().setShadowConnection(shadow.getPreviousConnection());
                source.getNextConnection().connect(shadow.getPreviousConnection());

                mController.addRootBlock(target);
                mController.addRootBlock(source);
                if (withViews) {
                    mController.initWorkspaceView(mWorkspaceView);
                    fakeOnAttachToWindow(target, source);

                    sourceView = mHelper.getView(source);
                    assertThat(sourceView).isNotNull();
                    assertThat(mHelper.getView(shadow)).isNotNull();
                }

                // Connect source inside target, where tail is attached.  Source has a shadow on next, so
                // tail should replace it.
                mController.connect(source.getPreviousConnection(), statementConnection);

                // Validate
                assertThat(mWorkspace.isRootBlock(target)).isTrue();
                assertThat(mWorkspace.isRootBlock(tail)).isFalse();
                assertThat(mWorkspace.isRootBlock(source)).isFalse();
                assertThat(statementConnection)
                        .isSameAs(source.getPreviousConnection().getTargetConnection());
                assertThat(source).isSameAs(tail.getPreviousBlock());
                assertThat(shadow.getParentBlock()).isNull();

                if (withViews) {
                    BlockGroup targetRootGroup = mHelper.getRootBlockGroup(target);
                    BlockGroup sourceGroup = mHelper.getParentBlockGroup(source);
                    assertThat(targetRootGroup).isSameAs(mHelper.getParentBlockGroup(target));
                    assertThat(targetRootGroup).isSameAs(mHelper.getRootBlockGroup(tail));
                    assertThat(sourceGroup).isSameAs(mHelper.getParentBlockGroup(tail));
                    assertThat(targetRootGroup).isSameAs(mHelper.getRootBlockGroup(source));
                    assertThat(sourceGroup.getParent())
                            .isSameAs(target.getInputByName("statement input").getView());
                    assertThat(sourceView).isSameAs(sourceGroup.getChildAt(0));
                    assertThat(mHelper.getView(tail)).isSameAs(sourceGroup.getChildAt(1));

                    assertThat(mHelper.getView(shadow)).isNull();
                }

                // Make sure nothing breaks when we detach the tail and the shadow comes back
                mController.extractBlockAsRoot(tail);
            }
        });
    }

    @Test
    public void testExtractAsRootBlock_alreadyRoot_headless() throws BlockLoadingException {
        testExtractAsRootBlock_alreadyRoot(false);
    }

    @Test
    public void testExtractAsRootBlock_alreadyRoot_withViews() throws BlockLoadingException {
        testExtractAsRootBlock_alreadyRoot(true);
    }

    private void testExtractAsRootBlock_alreadyRoot(final boolean withViews)
            throws BlockLoadingException {
        // Configure
        final Block block = mBlockFactory.obtainBlockFrom(
                new BlockTemplate().ofType("statement_statement_input").withId("block"));

        runAndSync(new Runnable() {
            @Override
            public void run() {
                mController.addRootBlock(block);
                if (withViews) {
                    mController.initWorkspaceView(mWorkspaceView);
                    fakeOnAttachToWindow(block);
                }

                // Check Preconditions
                assertThat(1).isEqualTo(mWorkspace.getRootBlocks().size());
                assertThat(mWorkspace.getRootBlocks().contains(block)).isTrue();

                // Run test: Make block a root (even though it already is).
                mController.extractBlockAsRoot(block);

                // Validate (no change)
                assertThat(1).isEqualTo(mWorkspace.getRootBlocks().size());
                assertThat(mWorkspace.getRootBlocks().contains(block)).isTrue();

                if (withViews) {
                    BlockGroup firstGroup = mHelper.getParentBlockGroup(block);
                    assertThat(firstGroup).isSameAs(mHelper.getRootBlockGroup(block));
                }
            }
        });
    }

    @Test
    public void testExtractBlockAsRoot_fromInput_headless() throws BlockLoadingException {
        testExtractBlockAsRoot_fromInput(false);
    }

    @Test
    public void testExtractBlockAsRoot_fromInput_withViews() throws BlockLoadingException {
        testExtractBlockAsRoot_fromInput(true);
    }

    private void testExtractBlockAsRoot_fromInput(final boolean withViews)
            throws BlockLoadingException {
        final Block first = mBlockFactory.obtainBlockFrom(
                new BlockTemplate().ofType("simple_input_output").withId("first block"));
        final Block second = mBlockFactory.obtainBlockFrom(
                new BlockTemplate().ofType("simple_input_output").withId("second block"));

        runAndSync(new Runnable() {
            @Override
            public void run() {
                mController.connect(
                        second.getOutputConnection(), first.getOnlyValueInput().getConnection());
                mController.addRootBlock(first);
                if (withViews) {
                    mController.initWorkspaceView(mWorkspaceView);
                    fakeOnAttachToWindow(first, second);
                }

                // Check preconditions
                List<Block> rootBlocks = mWorkspace.getRootBlocks();
                assertThat(1).isEqualTo(rootBlocks.size());
                assertThat(first).isEqualTo(rootBlocks.get(0));

                // Run test: Extract second out from under first.
                mController.extractBlockAsRoot(second);

                rootBlocks = mWorkspace.getRootBlocks();
                assertThat(2).isEqualTo(rootBlocks.size());
                assertThat(rootBlocks.contains(first)).isTrue();
                assertThat(rootBlocks.contains(second)).isTrue();
                assertThat(first.getOnlyValueInput().getConnection().isConnected()).isFalse();
                assertThat(second.getOutputConnection().isConnected()).isFalse();

                if (withViews) {
                    BlockGroup firstGroup = mHelper.getParentBlockGroup(first);
                    assertThat(firstGroup).isNotNull();
                    BlockGroup secondGroup = mHelper.getParentBlockGroup(second);
                    assertThat(secondGroup).isNotNull();
                    assertThat(secondGroup).isNotSameAs(firstGroup);
                }
            }
        });
    }

    @Test
    public void testExtractBlockAsRoot_fromNext_headless() throws BlockLoadingException {
        testExtractBlockAsRoot_fromNext(false);
    }

    @Test
    public void testExtractBlockAsRoot_fromNext_withViews() throws BlockLoadingException {
        testExtractBlockAsRoot_fromNext(true);
    }

    private void testExtractBlockAsRoot_fromNext(final boolean withViews)
            throws BlockLoadingException {
        // Configure
        final Block first = mBlockFactory.obtainBlockFrom(
                new BlockTemplate().ofType("statement_statement_input").withId("first block"));
        final Block second = mBlockFactory.obtainBlockFrom(
                new BlockTemplate().ofType("statement_statement_input").withId("second block"));

        runAndSync(new Runnable() {
            @Override
            public void run() {
                mController.connect(second.getPreviousConnection(), first.getNextConnection());
                mController.addRootBlock(first);
                if (withViews) {
                    mController.initWorkspaceView(mWorkspaceView);
                    fakeOnAttachToWindow(first, second);
                }

                // Check preconditions
                List<Block> rootBlocks = mWorkspace.getRootBlocks();
                assertThat(1).isEqualTo(rootBlocks.size());
                assertThat(first).isEqualTo(rootBlocks.get(0));
                assertThat(first.getNextConnection().getTargetBlock()).isEqualTo(second);
                if (withViews) {
                    assertThat(mHelper.getParentBlockGroup(first))
                            .isSameAs(mHelper.getParentBlockGroup(second));
                }

                // Run test: Extract second out from under first.
                mController.extractBlockAsRoot(second);

                // Validate
                rootBlocks = mWorkspace.getRootBlocks();
                assertThat(2).isEqualTo(rootBlocks.size());
                assertThat(rootBlocks.contains(first)).isTrue();
                assertThat(rootBlocks.contains(second)).isTrue();
                assertThat(first.getNextConnection().isConnected()).isFalse();
                assertThat(second.getPreviousConnection().isConnected()).isFalse();

                if (withViews) {
                    BlockGroup firstGroup = mHelper.getParentBlockGroup(first);
                    assertThat(firstGroup).isNotNull();
                    BlockGroup secondGroup = mHelper.getParentBlockGroup(second);
                    assertThat(secondGroup).isNotNull();
                    assertThat(secondGroup).isNotSameAs(firstGroup);
                }
            }
        });
    }

    @Test
    public void testVariableCallback_onCreate() {
        runAndSync(new Runnable() {
            @Override
            public void run() {
                NameManager.VariableNameManager nameManager =
                        (NameManager.VariableNameManager) mController.getWorkspace()
                                .getVariableNameManager();

                assertThat(mVariableCallback.onCreateVariable).isNull();

                // Calling requestAddVariable and the callback blocking creation
                mVariableCallback.whenOnCreateCalled = false;
                mController.requestAddVariable("var1");
                assertThat(mVariableCallback.onCreateVariable).isEqualTo("var1");
                assertThat(nameManager.getUsedNames().size()).isEqualTo(0);

                // Calling addVariable bypasses the callback
                mVariableCallback.onCreateVariable = null;
                mController.addVariable("var1");
                assertThat(mVariableCallback.onCreateVariable).isNull();
                assertThat(nameManager.contains("var1")).isTrue();

                // Calling requestAddVariable and the callback allows creation
                mVariableCallback.reset();
                mVariableCallback.whenOnCreateCalled = true;
                mController.requestAddVariable("var2");
                assertThat(mVariableCallback.onCreateVariable).isEqualTo("var2");
                assertThat(nameManager.contains("var2")).isTrue();
            }
        });
    }

    @Test
    public void testVariableCallback_onRename() {
        runAndSync(new Runnable() {
            @Override
            public void run() {
                NameManager.VariableNameManager nameManager =
                        (NameManager.VariableNameManager) mController.getWorkspace()
                                .getVariableNameManager();
                mController.addVariable("var1");
                mController.addVariable("var2");

                // Calling rename without forcing and the callback blocks it
                mVariableCallback.whenOnRenameCalled = false;
                mController.requestRenameVariable("var1", "var3");
                assertThat(mVariableCallback.onRenameVariable).isEqualTo("var1");
                assertThat(nameManager.contains("var3")).isFalse();
                assertThat(nameManager.contains("var1")).isTrue();

                // Calling rename with forcing skips the callback
                mVariableCallback.onRenameVariable = null;
                mController.renameVariable("var1", "var3");
                assertThat(mVariableCallback.onRenameVariable).isNull();
                assertThat(nameManager.contains("var3")).isTrue();
                assertThat(nameManager.contains("var1")).isFalse();

                // Calling rename without forcing and the callback allows it
                mVariableCallback.whenOnRenameCalled = true;
                mController.requestRenameVariable("var2", "var4");
                assertThat(mVariableCallback.onRenameVariable).isEqualTo("var2");
                assertThat(nameManager.contains("var4")).isTrue();
                assertThat(nameManager.contains("var2")).isFalse();

                // Verify that we have two variables still
                assertThat(nameManager.size()).isEqualTo(2);
            }
        });
    }

    @Test
    public void testVariableCallback_onRemove() {
        runAndSync(new Runnable() {
            @Override
            public void run() {
                NameManager.VariableNameManager nameManager =
                        (NameManager.VariableNameManager) mController.getWorkspace()
                                .getVariableNameManager();
                mController.addVariable("var3");
                mController.addVariable("var4");

                // Calling delete without forcing and the callback blocks it
                mVariableCallback.whenOnDeleteCalled = false;
                mController.requestDeleteVariable("var3");
                assertThat(mVariableCallback.onDeleteVariable).isEqualTo("var3");
                assertThat(nameManager.contains("var3")).isTrue();

                // Calling delete with forcing skips callback
                mVariableCallback.onDeleteVariable = null;
                mController.deleteVariable("var3");
                assertThat(mVariableCallback.onDeleteVariable).isNull();
                assertThat(nameManager.contains("var3")).isFalse();

                // Calling delete without forcing and callback allows it
                mVariableCallback.whenOnDeleteCalled = true;
                mController.requestDeleteVariable("var4");
                assertThat(mVariableCallback.onDeleteVariable).isEqualTo("var4");
                assertThat(nameManager.contains("var4")).isFalse();

                // Verify that we have no variables left
                assertThat(nameManager.size()).isEqualTo(0);
            }
        });
    }

    @Test
    public void testCreateVariableDoesNotChangeCase() {
        runAndSync(new Runnable() {
            @Override
            public void run() {
                String name = "NEW VAR NAME";

                String finalName = mController.addVariable(name);

                assertThat(finalName).isEqualTo(name);
            }
        });
    }

    @Test
    public void testRenameVariableDoesNotChangeCase() {
        runAndSync(new Runnable() {
            @Override
            public void run() {
                String oldName = "oldName";
                String newName = "TEST";

                String finalName = mController.renameVariable(oldName, newName);

                assertThat(finalName).isEqualTo(newName);
            }
        });
    }

    @Test
    public void testCreateVariableDoesNotAllowDuplicateNamesWithDifferentCases() {
        runAndSync(new Runnable() {
            @Override
            public void run() {
                String name1 = "VAR";
                String name2 = "var";

                String finalName1 = mController.addVariable(name1);
                String finalName2 = mController.addVariable(name2);

                assertWithMessage("Second similar variable name (matching all but case) was renamed.")
                        .that(finalName2).isNotEqualTo(name2);
                assertWithMessage("Renamed second variable does not match first variable.")
                        .that(finalName1.toLowerCase()).isNotEqualTo(finalName2.toLowerCase());
            }
        });
    }

    @Test
    public void testRemoveVariable() throws BlockLoadingException {
<<<<<<< HEAD
=======
        configureForUIThread();

>>>>>>> 7fd3f241
        final Block set1 = mBlockFactory.obtainBlockFrom(
                new BlockTemplate().ofType("set_variable").withId("first block"));
        final Block set2 = mBlockFactory.obtainBlockFrom(
                new BlockTemplate().ofType("set_variable").withId("second block"));
        final Block set3 = mBlockFactory.obtainBlockFrom(
                new BlockTemplate().ofType("set_variable").withId("third block"));
        final Block set4 = mBlockFactory.obtainBlockFrom(
                new BlockTemplate().ofType("set_variable").withId("fourth block"));
        final Block set5 = mBlockFactory.obtainBlockFrom(
                new BlockTemplate().ofType("set_variable").withId("fifth block"));
        final Block set6 = mBlockFactory.obtainBlockFrom(
                new BlockTemplate().ofType("set_variable").withId("sixth block"));
        final Block statement = mBlockFactory.obtainBlockFrom(
                new BlockTemplate().ofType("statement_statement_input").withId("statement block"));
        final Block get1 = mBlockFactory.obtainBlockFrom(
                new BlockTemplate().ofType("get_variable").withId("get1"));
        final Block get2 = mBlockFactory.obtainBlockFrom(
                new BlockTemplate().ofType("get_variable").withId("get2"));
        final Block get3 = mBlockFactory.obtainBlockFrom(
                new BlockTemplate().ofType("get_variable").withId("get3"));

        runAndSync(new Runnable() {
            @Override
            public void run() {
                mController.addVariable("var1");
                mController.addVariable("var2");
                mController.addVariable("var3");
                mController.addVariable("var4");

                mController.connect(statement.getInputs().get(0).getConnection(),
                        set1.getPreviousConnection());
                mController.connect(set1.getNextConnection(), set2.getPreviousConnection());
                mController.connect(set2.getNextConnection(), set3.getPreviousConnection());
                mController.connect(set3.getNextConnection(), set4.getPreviousConnection());
                mController.connect(set4.getNextConnection(), set5.getPreviousConnection());
                mController.connect(set2.getOnlyValueInput().getConnection(), get1.getOutputConnection());
                mController.connect(set5.getOnlyValueInput().getConnection(), get2.getOutputConnection());

                FieldVariable var = (FieldVariable) set1.getFieldByName("variable");
                var.setVariable("var1");
                var = (FieldVariable) set2.getFieldByName("variable");
                var.setVariable("var2");
                var = (FieldVariable) set3.getFieldByName("variable");
                var.setVariable("var1");
                var = (FieldVariable) set4.getFieldByName("variable");
                var.setVariable("var3");
                var = (FieldVariable) set5.getFieldByName("variable");
                var.setVariable("var1");
                var = (FieldVariable) set6.getFieldByName("variable");
                var.setVariable("var1");
                var = (FieldVariable) get1.getFieldByName("variable");
                var.setVariable("var1");
                var = (FieldVariable) get2.getFieldByName("variable");
                var.setVariable("var4");
                var = (FieldVariable) get3.getFieldByName("variable");
                var.setVariable("var1");

                mController.addRootBlock(statement);
                mController.addRootBlock(set6);
                mController.addRootBlock(get3);

                // Workspace setup:
                // Statement block with a statement input
                //     set1 "var1"
                //     set2 "var2" <- get1 "var1"
                //     set3 "var1"
                //     set4 "var3"
                //     set5 "var1" <- get2 "var4"
                //
                // set6 "var1"
                //
                // get3 "var1"

                // Expected state after deleting var1:
                // Statement block with a statement input
                //     set2 "var2"
                //     set4 "var 3"
                List<Block> rootBlocks = mController.getWorkspace().getRootBlocks();
                assertThat(rootBlocks.size()).isEqualTo(3);

                mVariableCallback.whenOnDeleteCalled = true;
                mVariableCallback.onDeleteVariable = null;
                mController.requestDeleteVariable("var1");

                assertThat(mVariableCallback.onDeleteVariable).isEqualTo("var1");
                assertThat(rootBlocks.size()).isEqualTo(1);

                Block block = rootBlocks.get(0);
                assertThat(block).isSameAs(statement);
                block = block.getInputs().get(0).getConnectedBlock();
                assertThat(block).isSameAs(set2);

                block = block.getNextBlock();
                assertThat(block).isSameAs(set4);

                block = block.getNextBlock();
                assertThat(block).isNull();
            }
        });
    }

    @Test
    public void testLoadWorkspaceContents_andReset() throws BlockLoadingException {
        mController.initWorkspaceView(mWorkspaceView);
        assertThat(mWorkspace.getRootBlocks()).hasSize(0);
        assertThat(mWorkspaceView.getChildCount()).isEqualTo(0);

        mController.loadWorkspaceContents(
                BlockTestStrings.EMPTY_BLOCK_WITH_POSITION +
                BlockTestStrings.EMPTY_BLOCK_WITH_POSITION.replace(
                        BlockTestStrings.EMPTY_BLOCK_ID,
                        BlockTestStrings.EMPTY_BLOCK_ID + '2'));
        assertThat(mWorkspace.getRootBlocks()).hasSize(2);
        assertThat(mWorkspaceView.getChildCount()).isEqualTo(2);

        mController.resetWorkspace();
        assertThat(mWorkspace.getRootBlocks()).hasSize(0);
        assertThat(mWorkspaceView.getChildCount()).isEqualTo(0);
    }

    @Test
    public void testLoadWorkspaceContents_andTrashAllBlocks() throws BlockLoadingException {
        runAndSync(new Runnable() {
            @Override
            public void run() {
                mController.initWorkspaceView(mWorkspaceView);
                assertThat(mWorkspace.getRootBlocks()).hasSize(0);
                assertThat(mWorkspace.getTrashCategory().getItems()).hasSize(0);

                try {
                    mController.loadWorkspaceContents(
                            BlockTestStrings.EMPTY_BLOCK_WITH_POSITION +
                                    BlockTestStrings.EMPTY_BLOCK_WITH_POSITION.replace(
                                            BlockTestStrings.EMPTY_BLOCK_ID,
                                            BlockTestStrings.EMPTY_BLOCK_ID + '2'));
                } catch (BlockLoadingException e) {
                    throw new IllegalStateException(e);  // Throw as RuntimeException.
                }
                assertThat(mWorkspace.getRootBlocks()).hasSize(2);
                assertThat(mWorkspace.getTrashCategory().getItems()).hasSize(0);

                mController.trashAllBlocks();
                assertThat(mWorkspace.getRootBlocks()).hasSize(0);
                assertThat(mWorkspace.getTrashCategory().getItems()).hasSize(2);
            }
        });
    }

    @Test
    public void testTrashAllBlocksSetsWorkspaceId() throws BlockLoadingException {
        // given
        final Block block = mBlockFactory.obtainBlockFrom(
            new BlockTemplate().ofType("simple_input_output").withId("connectTarget"));
        final String expectedWorkspaceId = BlocklyEvent.WORKSPACE_ID_TRASH;

        runAndSync(new Runnable() {
            @Override
            public void run() {
                // when
                mController.addRootBlock(block);
                mController.trashAllBlocks();

                // then
                assertThat(block.getEventWorkspaceId()).isEqualTo(expectedWorkspaceId);
            }
        });
    }

    @Test
    public void testRemoveBlockTreeSetsWorkspaceId() throws BlockLoadingException {
        // given
        final Block block = mBlockFactory.obtainBlockFrom(
            new BlockTemplate().ofType("simple_input_output").withId("connectTarget"));

        // when
        runAndSync(new Runnable() {
           @Override
           public void run() {
                mController.addRootBlock(block);
                mController.removeBlockTree(block);

                // then
                assertThat(block.getEventWorkspaceId()).isNull();
           }
        });
    }

    /**
     * Sets the {@link WorkspaceView}, which is the main effect of calling
     * {@link AbstractBlockView#onAttachedToWindow()}.
     *
     * @param blocks Blocks in the views tree for which to assign the {@link WorkspaceView}.
     */
    private void fakeOnAttachToWindow(Block... blocks) {
        for (int i = 0; i < blocks.length; ++i) {
            ((TestableBlockGroup) mHelper.getRootBlockGroup(blocks[i]))
                    .setWorkspaceView(mWorkspaceView);
        }
    }

    private static class StubVariableCallback extends BlocklyController.VariableCallback {
        String onDeleteVariable = null;
        String onCreateVariable = null;
        String onRenameVariable = null;

        boolean whenOnDeleteCalled = true;
        boolean whenOnCreateCalled = true;
        boolean whenOnRenameCalled = true;

        @Override
        public boolean onDeleteVariable(String variable,  VariableInfo info) {
            onDeleteVariable = variable;
            return whenOnDeleteCalled;
        }

        @Override
        public boolean onCreateVariable(String varName) {
            onCreateVariable = varName;
            return whenOnCreateCalled;
        }

        @Override
        public boolean onRenameVariable(String variable, String newVariable) {
            onRenameVariable = variable;
            return whenOnRenameCalled;
        }

        @Override
        public void onAlertCannotDeleteProcedureArgument(String variableName, VariableInfo info) {
            // Do nothing
        }

        public void reset() {
            onDeleteVariable = null;
            onCreateVariable = null;
            onRenameVariable = null;
            whenOnDeleteCalled = true;
            whenOnCreateCalled = true;
            whenOnRenameCalled = true;
        }
    }
}<|MERGE_RESOLUTION|>--- conflicted
+++ resolved
@@ -16,11 +16,8 @@
 package com.google.blockly.android.control;
 
 import android.content.Context;
-<<<<<<< HEAD
 import android.os.Handler;
 import android.os.HandlerThread;
-=======
->>>>>>> 7fd3f241
 import android.support.test.InstrumentationRegistry;
 
 import com.google.blockly.android.BlocklyTestCase;
@@ -1510,11 +1507,7 @@
 
     @Test
     public void testRemoveVariable() throws BlockLoadingException {
-<<<<<<< HEAD
-=======
         configureForUIThread();
-
->>>>>>> 7fd3f241
         final Block set1 = mBlockFactory.obtainBlockFrom(
                 new BlockTemplate().ofType("set_variable").withId("first block"));
         final Block set2 = mBlockFactory.obtainBlockFrom(
