/*
 *  Copyright 2015 Google Inc. All Rights Reserved.
 *  Licensed under the Apache License, Version 2.0 (the "License");
 *  you may not use this file except in compliance with the License.
 *  You may obtain a copy of the License at
 *
 *   http://www.apache.org/licenses/LICENSE-2.0
 *
 *  Unless required by applicable law or agreed to in writing, software
 *  distributed under the License is distributed on an "AS IS" BASIS,
 *  WITHOUT WARRANTIES OR CONDITIONS OF ANY KIND, either express or implied.
 *  See the License for the specific language governing permissions and
 *  limitations under the License.
 */

package com.google.blockly.android.control;

<<<<<<< HEAD
import android.database.DataSetObserver;
import android.database.Observable;
import android.support.v4.util.ArrayMap;

import com.google.blockly.model.Block;
import com.google.blockly.model.Mutator;
=======
import android.database.Observable;
import android.support.annotation.NonNull;
import android.support.annotation.Nullable;
import android.support.v4.util.ArrayMap;

import com.google.blockly.model.Block;
import com.google.blockly.model.Input;
import com.google.blockly.model.Mutator;
import com.google.blockly.model.ProcedureInfo;
import com.google.blockly.model.Workspace;
>>>>>>> 7fd3f241
import com.google.blockly.model.mutator.AbstractProcedureMutator;
import com.google.blockly.model.mutator.ProcedureCallMutator;
import com.google.blockly.model.mutator.ProcedureDefinitionMutator;

import java.util.ArrayList;
import java.util.Collections;
import java.util.List;
import java.util.Map;

/**
 * Manages procedure definitions, references and names.
 */
<<<<<<< HEAD
public class ProcedureManager extends Observable<DataSetObserver> {
    public static final String PROCEDURE_NAME_FIELD = "NAME";

=======
public class ProcedureManager extends Observable<ProcedureManager.Observer> {
    private static final String TAG = "ProcedureManager";

    public static final String NAME_FIELD = "name";

    /** Callback listener for changes regarding procedures on the workspace. */
    public interface Observer {
        /** Called when a procedure is added to the workspace. */
        void onProcedureBlockAdded(String procedureName, Block block);

        /** Called when a procedure is removed from the workspace. */
        void onProcedureBlocksRemoved(String procedureName, List<Block> blocks);

        /** Called when a procedure name or definition changes. */
        void onProcedureMutated(ProcedureInfo oldProcInfo, ProcedureInfo newProcInfo);

        /** Called when all workspace procedures are removed. */
        void onClear();
    }

    /**
     * Describes the re-indexing of argument order during a procedure mutation. Used to ensure
     * values of arguments that are present both before and after are reconnected to the right
     * input.
     */
    public static class ArgumentIndexUpdate {
        public final int before;
        public final int after;

        /**
         * Constructor for a new ArgumentIndexUpdate.
         * @param before The argument's index before the change.
         * @param after The argument's index after the change.
         */
        public ArgumentIndexUpdate(int before, int after) {
            this.before = before;
            this.after = after;
        }
    }

    public static final String PROCEDURE_NAME_FIELD = "NAME";

>>>>>>> 7fd3f241
    public static final String DEFINE_NO_RETURN_BLOCK_TYPE = "procedures_defnoreturn";
    public static final String DEFINE_WITH_RETURN_BLOCK_TYPE = "procedures_defreturn";
    public static final String CALL_NO_RETURN_BLOCK_TYPE = "procedures_callnoreturn";
    public static final String CALL_WITH_RETURN_BLOCK_TYPE = "procedures_callreturn";

<<<<<<< HEAD
    private final ArrayMap<String, List<Block>> mProcedureReferences = new ArrayMap<>();
    private final ArrayMap<String, Block> mProcedureDefinitions = new ArrayMap<>();
    private final NameManager mProcedureNameManager = new NameManager.ProcedureNameManager();

    private int mCountOfReferencesWithReturn = 0;
=======
    private static final ArrayList<ArgumentIndexUpdate> SAME_INDICES = new ArrayList<>();

    private final BlocklyController mController;
    private final NameManager mVariableNameManager;

    // TODO: These maps use the same key. Merge into a single data structure. Better yet, turn the
    //       NameManager into a map-like structure, mapping to ProcedureInfo and VariableInfo.
    /** Lists of all procedure calling blocks, keyed by the canonized name string. */
    private final ArrayMap<String, List<Block>> mProcedureReferences = new ArrayMap<>(); // Set?
    /** Procedure definition blocks, keyed by the canonized name string. */
    private final ArrayMap<String, Block> mProcedureDefinitions = new ArrayMap<>();
    private final NameManager mProcedureNameManager = new NameManager.ProcedureNameManager();

    // Used to determine the visibility of procedures_ifreturn block in the ProcedureCustomCategory.
    private int mCountOfDefinitionsWithReturn = 0;

    /**
     * Constructor for a new ProcedureManager.
     * @param controller The controller managing the provided workspace.
     * @param workspace The workspace represented (passed in separately from the controller
     *                  because the workspace constructor probably hasn't finished yet).
     */
    public ProcedureManager(BlocklyController controller, Workspace workspace) {
        mController = controller;
        mVariableNameManager = workspace.getVariableNameManager();
    }

    /**
     * If the block is a procedure definition or procedure call/reference, it returns the name of
     * the procedure.
     * @param block The block in question.
     * @return The name of the procedure defined or referenced by the block, if it is a procedure
     *         block. Otherwise, null.
     */
    @Nullable
    public static String getProcedureName(Block block) {
        Mutator mutator = block.getMutator();
        boolean isProcedure = mutator instanceof AbstractProcedureMutator;
        return isProcedure ? ((AbstractProcedureMutator) mutator).getProcedureName() : null;
    }
>>>>>>> 7fd3f241

    /**
     * Determines if a block is procedure call.
     * @param block The block in question.
     * @return True, if the block type is a recognized type of procedure call.
     */
    public static boolean isReference(Block block) {
<<<<<<< HEAD
        Mutator mutator = block.getMutator();
        return mutator != null && mutator instanceof ProcedureCallMutator;
=======
        return block.getMutator() instanceof ProcedureCallMutator;
>>>>>>> 7fd3f241
    }

    /**
     * Determines if a block is procedure definition.
     * @param block The block in question.
     * @return True, if the block type is a recognized type of procedure definition.
     */
    public static boolean isDefinition(Block block) {
<<<<<<< HEAD
        Mutator mutator = block.getMutator();
        return mutator != null && mutator instanceof ProcedureDefinitionMutator;
    }

=======
        return block.getMutator() instanceof ProcedureDefinitionMutator;
    }

    /**
     * If the block is a procedure block, this getProcedureArguments{@code getProcedureArguments}
     * returns the argument list. Otherwise, it returns null.
     *
     * @param block The block queried.
     * @return The list of argument for defined or referenced by this block, if it is a procedure
     *         block. Otherwise null;
     */
    public static @Nullable List<String> getProcedureArguments(Block block) {
        Mutator mutator = block.getMutator();
        if (mutator instanceof AbstractProcedureMutator) {
            return ((AbstractProcedureMutator) mutator).getArgumentNameList();
        } else {
            return null;
        }
    }

    /**
     * @return All the registered procedure definition blocks, keyed by canonical procedure name.
     */
>>>>>>> 7fd3f241
    public Map<String, Block> getDefinitionBlocks() {
        return Collections.unmodifiableMap(mProcedureDefinitions);
    }

    public List<Block> getReferences(String procedureName) {
        String canonical = mProcedureNameManager.makeCanonical(procedureName);
        return mProcedureReferences.get(canonical);
    }

    public boolean containsDefinition(String procedureName) {
        String canonical = mProcedureNameManager.makeCanonical(procedureName);
        return mProcedureDefinitions.containsKey(canonical);
    }

    public boolean containsDefinition(Block block) {
        String procName = getProcedureNameOrFail(block);
        String canonicalProcName = mProcedureNameManager.makeCanonical(procName);
        return mProcedureDefinitions.containsKey(canonicalProcName);
    }

    /**
     * @param block The block being referenced.
     *
     * @return True if the block is referenced one or more times.
     */
    public boolean hasReferences(Block block) {
        String procName = getProcedureNameOrFail(block);
        String canonical = mVariableNameManager.makeCanonical(procName);
        List<Block> procedureCallingBlocks = mProcedureReferences.get(canonical);
        return (procedureCallingBlocks != null && !procedureCallingBlocks.isEmpty());
    }

    /**
     * Removes all tracked procedures from this manager, and notifies all
     * {@link Observer Observers}.
     */
    public void clear() {
        mProcedureDefinitions.clear();
        mProcedureReferences.clear();
<<<<<<< HEAD
        mProcedureNameManager.clearUsedNames();
        mCountOfReferencesWithReturn = 0;

        notifyObservers();
=======
        mProcedureNameManager.clear();
        mCountOfDefinitionsWithReturn = 0;

        int obsCount = mObservers.size();
        for (int i = 0; i < obsCount; ++i) {
            mObservers.get(i).onClear();
        }
>>>>>>> 7fd3f241
    }

    /**
     * Adds a reference to a procedure.
     *
     * @param block The reference to add.
     *
     * @throws IllegalStateException if the referenced procedure has not been defined.
     */
    public void addReference(Block block) {
<<<<<<< HEAD
        String procedureName = getProcedureName(block);
        if (mProcedureReferences.containsKey(procedureName)) {
            mProcedureReferences.get(procedureName).add(block);
            if (block.getType().equals(CALL_WITH_RETURN_BLOCK_TYPE)) {
                ++mCountOfReferencesWithReturn;
            }

            notifyObservers();
=======
        String procedureName = getProcedureNameOrFail(block);
        String canonical = mProcedureNameManager.makeCanonical(procedureName);
        List<Block> callingBlocks = mProcedureReferences.get(canonical);
        if (callingBlocks != null) {
            callingBlocks.add(block);
            if (block.getType().equals(CALL_WITH_RETURN_BLOCK_TYPE)) {
                ++mCountOfDefinitionsWithReturn;
            }

            int obsCount = mObservers.size();
            for (int i = 0; i < obsCount; ++i) {
                mObservers.get(i).onProcedureBlockAdded(procedureName, block);
            }
>>>>>>> 7fd3f241
        } else {
            throw new IllegalStateException(
                    "Tried to add a reference to a procedure that has not been defined.");
        }
    }

    /**
     * Removes a reference to a procedure.
     *
     * @param block The reference to remove.
     *
     * @throws IllegalStateException if the referenced procedure has not been defined..
     */
    public void removeReference(Block block) {
        String procedureName = getProcedureNameOrFail(block);
        if (mProcedureReferences.containsKey(procedureName)) {
            mProcedureReferences.get(procedureName).remove(block);
            if (block.getType().equals(CALL_WITH_RETURN_BLOCK_TYPE)) {
<<<<<<< HEAD
                --mCountOfReferencesWithReturn;
                assert (mCountOfReferencesWithReturn >= 0);
            }

            notifyObservers();
=======
                --mCountOfDefinitionsWithReturn;
                assert (mCountOfDefinitionsWithReturn >= 0);
            }

            if (!mObservers.isEmpty()) {
                List<Block> references = Collections.singletonList(block);
                int obsCount = mObservers.size();
                for (int i = 0; i < obsCount; ++i) {
                    mObservers.get(i).onProcedureBlocksRemoved(procedureName, references);
                }
            }
>>>>>>> 7fd3f241
        } else {
            throw new IllegalStateException(
                    "Tried to remove a procedure reference that was not in the list of references");
        }
    }

    /**
     * Adds a block containing a procedure definition to the managed list.  If a procedure
     * by that name is already defined, creates a new unique name for the procedure and renames the
     * block.
     *
     * @param block A block containing the definition of the procedure to add.
     */
    public void addDefinition(Block block) {
        String procedureName = getProcedureNameOrFail(block);
        String canonicalProcName = mProcedureNameManager.makeCanonical(procedureName);
        if (mProcedureDefinitions.get(canonicalProcName) == block) {
            throw new IllegalStateException("Tried to add the same block definition twice");
        }
        if (mProcedureNameManager.contains(procedureName)) {
            procedureName = mProcedureNameManager.generateUniqueName(procedureName, false);
            setProcedureName(block, procedureName);
            canonicalProcName = mProcedureNameManager.makeCanonical(procedureName);
        }
        mProcedureNameManager.addName(procedureName);
<<<<<<< HEAD

        notifyObservers();
=======
        mProcedureDefinitions.put(canonicalProcName, block);
        mProcedureReferences.put(canonicalProcName, new ArrayList<Block>());

        int obsCount = mObservers.size();
        for (int i = 0; i < obsCount; ++i) {
            mObservers.get(i).onProcedureBlockAdded(procedureName, block);
        }
>>>>>>> 7fd3f241
    }

    /**
     * Removes the block containing the procedure definition from the manager, and removes all
     * references as well.  Returns a list of Blocks to recursively delete.
     *
     * @param block A block containing the definition of the procedure to remove.
     *
     * @return A list of Blocks that referred to the procedure defined by block.
     */
    public List<Block> removeDefinition(Block block) {
<<<<<<< HEAD
        String procedureName = getProcedureName(block);
        if (mProcedureDefinitions.containsKey(procedureName)) {
            List<Block> retval = mProcedureReferences.get(procedureName);
            mProcedureReferences.remove(procedureName);
            mProcedureDefinitions.remove(procedureName);
            mProcedureNameManager.remove(procedureName);

            notifyObservers();

            return retval;
=======
        String procedureName = getProcedureNameOrFail(block);
        String canonical = mProcedureNameManager.makeCanonical(procedureName);
        if (mProcedureDefinitions.containsKey(canonical)) {
            List<Block> references = mProcedureReferences.get(canonical);
            mProcedureReferences.remove(canonical);
            mProcedureDefinitions.remove(canonical);
            mProcedureNameManager.remove(canonical);

            if (!mObservers.isEmpty()) {
                List<Block> blocks = new ArrayList<>(references.size() + 1);
                blocks.add(block);
                blocks.addAll(references);
                int obsCount = mObservers.size();
                for (int i = 0; i < obsCount; ++i) {
                    mObservers.get(i).onProcedureBlocksRemoved(procedureName, blocks);
                }
            }

            return references;
>>>>>>> 7fd3f241
        } else {
            throw new IllegalStateException(
                    "Tried to remove an unknown procedure definition");
        }
    }

<<<<<<< HEAD
    public boolean hasReferenceWithReturn() {
        return mCountOfReferencesWithReturn > 0;
    }

    protected void notifyObservers() {
        for (DataSetObserver observer : mObservers) {
            observer.onChanged();
        }
    }

    private static String getProcedureName(Block block) {
        Mutator mutator = block.getMutator();
        if (!(mutator instanceof AbstractProcedureMutator)) {
            throw new IllegalArgumentException("Block does not contain procedure mutator.");
=======
    /**
     * Updates all blocks related to a specific procedure with respect to name, arguments, and
     * whether the definition can contain a statement sequence. If any of the optional arguments are
     * null, the existing values from the blocks are used.
     *
     * @param originalProcedureName The name of the procedure, before this method.
     * @param updatedProcedureInfo The info with which to update procedure mutators.
     * @param argIndexUpdates A list of mappings from original argument index to new index.
     * @throws IllegalArgumentException If any {@code originalProcedureName} is not found,
     *                                  if {@code optUpdatedProcedureName} is not a valid procedure
     *                                  name, or if argument name is invalid.
     * @throws IllegalStateException If updatedProcedureInfo fails to serialize or deserialize.
     */
    public void mutateProcedure(final @NonNull String originalProcedureName,
                                final @NonNull ProcedureInfo updatedProcedureInfo,
                                final @Nullable List<ArgumentIndexUpdate> argIndexUpdates)
    {
        final String originalCanonical = mProcedureNameManager.makeCanonical(originalProcedureName);
        final Block definition = mProcedureDefinitions.get(originalCanonical);
        if (definition == null) {
            throw new IllegalArgumentException(
                    "Unknown procedure \"" + originalProcedureName + "\"");
        }
        final ProcedureDefinitionMutator definitionMutator =
                (ProcedureDefinitionMutator) definition.getMutator();
        final ProcedureInfo oldProcInfo = definitionMutator.getProcedureInfo();
        final String newProcedureName = updatedProcedureInfo.getProcedureName();
        final String newCanonicalName = mProcedureNameManager.makeCanonical(newProcedureName);
        final boolean isFuncRename = !originalProcedureName.equals(newProcedureName);

        final List<String> newArgs = updatedProcedureInfo.getArgumentNames();
        final int newArgCount = newArgs.size();
        for (int i = 0; i < newArgCount; ++i) {
            String argName = newArgs.get(i);
            if (!mVariableNameManager.isValidName(argName)) {
                throw new IllegalArgumentException("Invalid variable name \"" + argName + "\" "
                        + "(argument #" + i + " )");
            }
        }

        mController.groupAndFireEvents(new Runnable() {
            @Override
            public void run() {
                for (String argName : newArgs) {
                    if (!mVariableNameManager.contains(argName)) {
                        mVariableNameManager.addName(argName);  // TODO: Trigger variable event
                    }
                    // TODO: What if it is a different representation of existing var? "x" vs "X"
                }

                definitionMutator.mutate(updatedProcedureInfo);
                if (isFuncRename) {
                    mProcedureNameManager.remove(originalCanonical);
                    mProcedureDefinitions.remove(originalCanonical);

                    mProcedureNameManager.addName(newProcedureName);
                    mProcedureDefinitions.put(newCanonicalName, definition);
                }

                // Mutate each procedure call
                List<Block> procedureCalls = mProcedureReferences.get(originalCanonical);
                if (isFuncRename) {
                    mProcedureReferences.remove(originalCanonical);
                    mProcedureReferences.put(newCanonicalName, procedureCalls);
                }
                for (Block procRef : procedureCalls) {
                    ProcedureCallMutator callMutator =
                            (ProcedureCallMutator) procRef.getMutator();
                    assert callMutator != null;
                    int oldArgCount = callMutator.getArgumentNameList().size();
                    Block[] oldValues = new Block[oldArgCount];  // Initially all null

                    // Disconnect prior value blocks
                    for (int i = 0; i < oldArgCount; ++i) {
                        Input argInput = callMutator.getArgumentInput(i);
                        Block valueBlock = argInput.getConnectedBlock();
                        if (valueBlock != null) {
                            oldValues[i] = valueBlock;
                            mController.extractBlockAsRoot(valueBlock);
                        }
                    }

                    callMutator.mutate(updatedProcedureInfo);

                    // Reconnect any blocks to original inputs
                    if (argIndexUpdates != null) {
                        for (int i = 0; i < argIndexUpdates.size(); ++i) {
                            ArgumentIndexUpdate argumentIndexUpdate = argIndexUpdates.get(i);
                            Block originalValue = oldValues[argumentIndexUpdate.before];
                            if (originalValue != null) {
                                Input argInput =
                                        callMutator.getArgumentInput(argumentIndexUpdate.after);
                                mController.connect(
                                        argInput.getConnection(),
                                        originalValue.getOutputConnection());
                            }
                        }
                    }

                    // TODO: Bump disconnected blocks. Needs a single param bump method.
                }
            }
        });

        int obsCount = mObservers.size();
        for (int i = 0; i < obsCount; ++i) {
            mObservers.get(i).onProcedureMutated(oldProcInfo, updatedProcedureInfo);
        }
    }

    /**
     * Convenience form of {@link #mutateProcedure(String, ProcedureInfo, List)} that assumes the
     * arguments maintain their same index.
     * @param procedureBlock A procedure block
     * @param updatedProcedureInfo The info with which to update procedure mutators.
     * @throws IllegalArgumentException If the old and new argument counts do not match.
     */
    public void mutateProcedure(final @NonNull Block procedureBlock,
                                final @NonNull ProcedureInfo updatedProcedureInfo) {
        Mutator mutator = procedureBlock.getMutator();
        if (!(mutator instanceof  AbstractProcedureMutator)) {
            throw new IllegalArgumentException("procedureBlock does not have a procedure mutator.");
        }
        ProcedureInfo procInfo = ((AbstractProcedureMutator)mutator).getProcedureInfo();
        if (procInfo == null) {
            throw new IllegalStateException("No ProcedureInfo for " + mutator);
        }

        final String originalProcedureName = procInfo.getProcedureName();
        final String originalCanonicalProcName =
                mProcedureNameManager.makeCanonical(originalProcedureName);
        final Block definition = mProcedureDefinitions.get(originalCanonicalProcName);
        if (definition == null) {
            // Unregistered procedure name. Just change this one block.
            // Probably because the procedure hasn't been connected to the workspace, yet.
            ((AbstractProcedureMutator) mutator).mutate(updatedProcedureInfo);
        } else {
            int oldArgCount =
                    ((ProcedureDefinitionMutator) definition.getMutator()).getArgumentNameList().size();
            int newArgCount = updatedProcedureInfo.getArgumentNames().size();
            if (newArgCount != oldArgCount) {
                throw new IllegalArgumentException(
                        "Cannot map argument index map with differing argument counts. "+
                        "(" + oldArgCount + " -> " + newArgCount + ")" );
            }
            int i = SAME_INDICES.size();
            if (i < newArgCount) {
                while (i < newArgCount) {
                    SAME_INDICES.add(new ArgumentIndexUpdate(i, i));
                    ++i;
                }
            }
            mutateProcedure(originalProcedureName,
                    updatedProcedureInfo,
                    SAME_INDICES.subList(0, i));
>>>>>>> 7fd3f241
        }
        return ((AbstractProcedureMutator) mutator).getProcedureName();
    }

    /**
     * Returns whether the workspace includes a procedures_defreturn block. Used determine the
     * visibility of procedures_ifreturn block in the ProcedureCustomCategory.
     * @return Whether the workspace includes a procedures_defreturn block.
     */
    public boolean hasProcedureDefinitionWithReturn() {
        return mCountOfDefinitionsWithReturn > 0;
    }

    /**
     * Helper method to retrieve a required procedure name.
     * @param block The block queried.
     * @return The block's procedure name.
     * @throws IllegalArgumentException If the block does not have a procedure name.
     */
    private static @NonNull String getProcedureNameOrFail(Block block) {
        String procName = getProcedureName(block);
        if (procName == null) {
            throw new IllegalArgumentException("Block does not contain procedure name.");
        }
        return procName;
    }

    /**
     * Helper method to name or rename a procedure for a single block.
     * @param block The block to name or rename.
     * @param newName The new procedure name.
     * @throws IllegalArgumentException If the block does not have a procedure mutator.
     */
    private static void setProcedureName(Block block, String newName) {
        Mutator mutator = block.getMutator();
<<<<<<< HEAD
        if (!(mutator instanceof AbstractProcedureMutator)) {
            throw new IllegalArgumentException("Block does not contain procedure mutator.");
=======
        if (mutator instanceof AbstractProcedureMutator) {
            ((AbstractProcedureMutator) mutator).setProcedureName(newName);
        } else {
            throw new IllegalArgumentException("Block does not contain a procedure mutator.");
>>>>>>> 7fd3f241
        }
        ((AbstractProcedureMutator) mutator).setProcedureName(newName);
    }
}<|MERGE_RESOLUTION|>--- conflicted
+++ resolved
@@ -15,14 +15,7 @@
 
 package com.google.blockly.android.control;
 
-<<<<<<< HEAD
 import android.database.DataSetObserver;
-import android.database.Observable;
-import android.support.v4.util.ArrayMap;
-
-import com.google.blockly.model.Block;
-import com.google.blockly.model.Mutator;
-=======
 import android.database.Observable;
 import android.support.annotation.NonNull;
 import android.support.annotation.Nullable;
@@ -33,7 +26,6 @@
 import com.google.blockly.model.Mutator;
 import com.google.blockly.model.ProcedureInfo;
 import com.google.blockly.model.Workspace;
->>>>>>> 7fd3f241
 import com.google.blockly.model.mutator.AbstractProcedureMutator;
 import com.google.blockly.model.mutator.ProcedureCallMutator;
 import com.google.blockly.model.mutator.ProcedureDefinitionMutator;
@@ -46,11 +38,6 @@
 /**
  * Manages procedure definitions, references and names.
  */
-<<<<<<< HEAD
-public class ProcedureManager extends Observable<DataSetObserver> {
-    public static final String PROCEDURE_NAME_FIELD = "NAME";
-
-=======
 public class ProcedureManager extends Observable<ProcedureManager.Observer> {
     private static final String TAG = "ProcedureManager";
 
@@ -93,19 +80,11 @@
 
     public static final String PROCEDURE_NAME_FIELD = "NAME";
 
->>>>>>> 7fd3f241
     public static final String DEFINE_NO_RETURN_BLOCK_TYPE = "procedures_defnoreturn";
     public static final String DEFINE_WITH_RETURN_BLOCK_TYPE = "procedures_defreturn";
     public static final String CALL_NO_RETURN_BLOCK_TYPE = "procedures_callnoreturn";
     public static final String CALL_WITH_RETURN_BLOCK_TYPE = "procedures_callreturn";
 
-<<<<<<< HEAD
-    private final ArrayMap<String, List<Block>> mProcedureReferences = new ArrayMap<>();
-    private final ArrayMap<String, Block> mProcedureDefinitions = new ArrayMap<>();
-    private final NameManager mProcedureNameManager = new NameManager.ProcedureNameManager();
-
-    private int mCountOfReferencesWithReturn = 0;
-=======
     private static final ArrayList<ArgumentIndexUpdate> SAME_INDICES = new ArrayList<>();
 
     private final BlocklyController mController;
@@ -146,7 +125,6 @@
         boolean isProcedure = mutator instanceof AbstractProcedureMutator;
         return isProcedure ? ((AbstractProcedureMutator) mutator).getProcedureName() : null;
     }
->>>>>>> 7fd3f241
 
     /**
      * Determines if a block is procedure call.
@@ -154,12 +132,7 @@
      * @return True, if the block type is a recognized type of procedure call.
      */
     public static boolean isReference(Block block) {
-<<<<<<< HEAD
-        Mutator mutator = block.getMutator();
-        return mutator != null && mutator instanceof ProcedureCallMutator;
-=======
         return block.getMutator() instanceof ProcedureCallMutator;
->>>>>>> 7fd3f241
     }
 
     /**
@@ -168,12 +141,6 @@
      * @return True, if the block type is a recognized type of procedure definition.
      */
     public static boolean isDefinition(Block block) {
-<<<<<<< HEAD
-        Mutator mutator = block.getMutator();
-        return mutator != null && mutator instanceof ProcedureDefinitionMutator;
-    }
-
-=======
         return block.getMutator() instanceof ProcedureDefinitionMutator;
     }
 
@@ -197,7 +164,6 @@
     /**
      * @return All the registered procedure definition blocks, keyed by canonical procedure name.
      */
->>>>>>> 7fd3f241
     public Map<String, Block> getDefinitionBlocks() {
         return Collections.unmodifiableMap(mProcedureDefinitions);
     }
@@ -237,12 +203,6 @@
     public void clear() {
         mProcedureDefinitions.clear();
         mProcedureReferences.clear();
-<<<<<<< HEAD
-        mProcedureNameManager.clearUsedNames();
-        mCountOfReferencesWithReturn = 0;
-
-        notifyObservers();
-=======
         mProcedureNameManager.clear();
         mCountOfDefinitionsWithReturn = 0;
 
@@ -250,7 +210,6 @@
         for (int i = 0; i < obsCount; ++i) {
             mObservers.get(i).onClear();
         }
->>>>>>> 7fd3f241
     }
 
     /**
@@ -261,16 +220,6 @@
      * @throws IllegalStateException if the referenced procedure has not been defined.
      */
     public void addReference(Block block) {
-<<<<<<< HEAD
-        String procedureName = getProcedureName(block);
-        if (mProcedureReferences.containsKey(procedureName)) {
-            mProcedureReferences.get(procedureName).add(block);
-            if (block.getType().equals(CALL_WITH_RETURN_BLOCK_TYPE)) {
-                ++mCountOfReferencesWithReturn;
-            }
-
-            notifyObservers();
-=======
         String procedureName = getProcedureNameOrFail(block);
         String canonical = mProcedureNameManager.makeCanonical(procedureName);
         List<Block> callingBlocks = mProcedureReferences.get(canonical);
@@ -284,7 +233,6 @@
             for (int i = 0; i < obsCount; ++i) {
                 mObservers.get(i).onProcedureBlockAdded(procedureName, block);
             }
->>>>>>> 7fd3f241
         } else {
             throw new IllegalStateException(
                     "Tried to add a reference to a procedure that has not been defined.");
@@ -303,13 +251,6 @@
         if (mProcedureReferences.containsKey(procedureName)) {
             mProcedureReferences.get(procedureName).remove(block);
             if (block.getType().equals(CALL_WITH_RETURN_BLOCK_TYPE)) {
-<<<<<<< HEAD
-                --mCountOfReferencesWithReturn;
-                assert (mCountOfReferencesWithReturn >= 0);
-            }
-
-            notifyObservers();
-=======
                 --mCountOfDefinitionsWithReturn;
                 assert (mCountOfDefinitionsWithReturn >= 0);
             }
@@ -321,7 +262,6 @@
                     mObservers.get(i).onProcedureBlocksRemoved(procedureName, references);
                 }
             }
->>>>>>> 7fd3f241
         } else {
             throw new IllegalStateException(
                     "Tried to remove a procedure reference that was not in the list of references");
@@ -347,10 +287,6 @@
             canonicalProcName = mProcedureNameManager.makeCanonical(procedureName);
         }
         mProcedureNameManager.addName(procedureName);
-<<<<<<< HEAD
-
-        notifyObservers();
-=======
         mProcedureDefinitions.put(canonicalProcName, block);
         mProcedureReferences.put(canonicalProcName, new ArrayList<Block>());
 
@@ -358,7 +294,6 @@
         for (int i = 0; i < obsCount; ++i) {
             mObservers.get(i).onProcedureBlockAdded(procedureName, block);
         }
->>>>>>> 7fd3f241
     }
 
     /**
@@ -370,18 +305,6 @@
      * @return A list of Blocks that referred to the procedure defined by block.
      */
     public List<Block> removeDefinition(Block block) {
-<<<<<<< HEAD
-        String procedureName = getProcedureName(block);
-        if (mProcedureDefinitions.containsKey(procedureName)) {
-            List<Block> retval = mProcedureReferences.get(procedureName);
-            mProcedureReferences.remove(procedureName);
-            mProcedureDefinitions.remove(procedureName);
-            mProcedureNameManager.remove(procedureName);
-
-            notifyObservers();
-
-            return retval;
-=======
         String procedureName = getProcedureNameOrFail(block);
         String canonical = mProcedureNameManager.makeCanonical(procedureName);
         if (mProcedureDefinitions.containsKey(canonical)) {
@@ -401,29 +324,12 @@
             }
 
             return references;
->>>>>>> 7fd3f241
         } else {
             throw new IllegalStateException(
                     "Tried to remove an unknown procedure definition");
         }
     }
 
-<<<<<<< HEAD
-    public boolean hasReferenceWithReturn() {
-        return mCountOfReferencesWithReturn > 0;
-    }
-
-    protected void notifyObservers() {
-        for (DataSetObserver observer : mObservers) {
-            observer.onChanged();
-        }
-    }
-
-    private static String getProcedureName(Block block) {
-        Mutator mutator = block.getMutator();
-        if (!(mutator instanceof AbstractProcedureMutator)) {
-            throw new IllegalArgumentException("Block does not contain procedure mutator.");
-=======
     /**
      * Updates all blocks related to a specific procedure with respect to name, arguments, and
      * whether the definition can contain a statement sequence. If any of the optional arguments are
@@ -579,9 +485,7 @@
             mutateProcedure(originalProcedureName,
                     updatedProcedureInfo,
                     SAME_INDICES.subList(0, i));
->>>>>>> 7fd3f241
-        }
-        return ((AbstractProcedureMutator) mutator).getProcedureName();
+        }
     }
 
     /**
@@ -615,15 +519,10 @@
      */
     private static void setProcedureName(Block block, String newName) {
         Mutator mutator = block.getMutator();
-<<<<<<< HEAD
-        if (!(mutator instanceof AbstractProcedureMutator)) {
-            throw new IllegalArgumentException("Block does not contain procedure mutator.");
-=======
         if (mutator instanceof AbstractProcedureMutator) {
             ((AbstractProcedureMutator) mutator).setProcedureName(newName);
         } else {
             throw new IllegalArgumentException("Block does not contain a procedure mutator.");
->>>>>>> 7fd3f241
         }
         ((AbstractProcedureMutator) mutator).setProcedureName(newName);
     }
