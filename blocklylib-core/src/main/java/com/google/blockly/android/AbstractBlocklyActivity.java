/*
 *  Copyright 2016 Google Inc. All Rights Reserved.
 *  Licensed under the Apache License, Version 2.0 (the "License");
 *  you may not use this file except in compliance with the License.
 *  You may obtain a copy of the License at
 *
 *   http://www.apache.org/licenses/LICENSE-2.0
 *
 *  Unless required by applicable law or agreed to in writing, software
 *  distributed under the License is distributed on an "AS IS" BASIS,
 *  WITHOUT WARRANTIES OR CONDITIONS OF ANY KIND, either express or implied.
 *  See the License for the specific language governing permissions and
 *  limitations under the License.
 */

package com.google.blockly.android;

import android.content.SharedPreferences;
import android.content.res.AssetManager;
import android.os.Bundle;
import android.preference.PreferenceManager;
import android.support.annotation.NonNull;
<<<<<<< HEAD
import android.support.v4.app.Fragment;
import android.support.v4.app.FragmentManager;
=======
>>>>>>> bb70f53e
import android.support.v4.view.GravityCompat;
import android.support.v4.widget.DrawerLayout;
import android.support.v7.app.ActionBar;
import android.support.v7.app.ActionBarDrawerToggle;
import android.support.v7.app.AppCompatActivity;
<<<<<<< HEAD
=======
import android.support.v4.app.Fragment;
>>>>>>> bb70f53e
import android.util.Log;
import android.view.Gravity;
import android.view.Menu;
import android.view.MenuItem;
import android.view.View;
import android.view.ViewGroup;
import android.widget.FrameLayout;

<<<<<<< HEAD
import com.google.blockly.android.clipboard.BlockClipDataHelper;
import com.google.blockly.android.clipboard.SingleMimeTypeClipDataHelper;
import com.google.blockly.android.codegen.CodeGenerationRequest;
import com.google.blockly.android.codegen.CodeGeneratorManager;
import com.google.blockly.android.control.BlocklyController;
import com.google.blockly.android.ui.BlockViewFactory;
import com.google.blockly.android.ui.BlocklyUnifiedWorkspace;
import com.google.blockly.android.ui.DeleteVariableDialog;
import com.google.blockly.android.ui.NameVariableDialog;
import com.google.blockly.android.ui.WorkspaceHelper;
import com.google.blockly.model.Block;
import com.google.blockly.model.BlockFactory;
import com.google.blockly.model.BlocklySerializerException;
import com.google.blockly.model.Workspace;
import com.google.blockly.utils.StringOutputStream;
=======
import com.google.blockly.android.control.BlocklyController;
import com.google.blockly.android.ui.BlockViewFactory;
import com.google.blockly.android.codegen.CodeGenerationRequest;
import com.google.blockly.model.BlockFactory;
>>>>>>> bb70f53e

import java.io.IOException;
import java.util.Iterator;
import java.util.List;

/**
 * Base class for a Blockly activity that use a material design style tool bar, and optionally a
 * navigation menu.
 * <p/>
 * The default layout is filled with a workspace and the toolbox and trash each configured as
 * fly-out views.  Everything below the {@link ActionBar} can be replaced by overriding
 * {@link #onCreateContentView}. After {@link #onCreateContentView}, a {@link BlocklyActivityHelper}
 * is constructed to help initialize the Blockly fragments, controller, and supporting UI. If
 * overriding {@link #onCreateContentView} without {@code unified_blockly_workspace.xml} or
 * otherwise using standard blockly fragment and view ids ({@link R.id#blockly_workspace},
 * {@link R.id#blockly_toolbox_flyout}, {@link R.id#blockly_trash_flyout}, etc.), override
 * {@link #onCreateActivityHelper()} and {@link BlocklyActivityHelper#onCreateFragments()}
 * appropriately.
 * <p/>
 * Once the controller and fragments are configured, if {@link #checkAllowRestoreBlocklyState}
 * returns true, the activity will attempt to load a prior workspace from the instance state
 * bundle.  If no workspace is loaded, it defers to {@link #onLoadInitialWorkspace}.
 * <p/>
 * Configure the workspace by providing definitions for {@link #getBlockDefinitionsJsonPaths()},
 * {@link #getToolboxContentsXmlPath()}. Alternate {@link BlockViewFactory}s are supported via
 * {@link BlocklyActivityHelper#onCreateBlockViewFactory}. An initial workspace can be loaded during
 * {@link #onLoadInitialWorkspace()}.
 * <p/>
 * The block definitions can be updated at any time by calling {@link #reloadBlockDefinitions()},
 * which triggers another call to {@link #getBlockDefinitionsJsonPaths()}.  Similarly, The toolbox
 * can be reloaded by calling  {@link #reloadToolbox()}, which triggers another call to
 * {@link #getToolboxContentsXmlPath()}.
 */
public abstract class AbstractBlocklyActivity extends AppCompatActivity {
    /**
     * Per the design guidelines, you should show the drawer on launch until the user manually
     * expands it. This shared preference tracks this.
     */
    private static final String PREF_USER_LEARNED_DRAWER = "navigation_drawer_learned";

    private static final String TAG = "AbstractBlocklyActivity";

    protected BlocklyActivityHelper mBlockly;

    protected ActionBar mActionBar;
    protected DrawerLayout mDrawerLayout;

    // These two may be null if {@link #onCreateAppNavigationDrawer} returns null.
    protected View mNavigationDrawer;
    protected ActionBarDrawerToggle mDrawerToggle;

    private boolean mUserLearnedDrawer;

    @Override
    public boolean onCreateOptionsMenu(Menu menu) {
        if (mNavigationDrawer == null || !mDrawerLayout.isDrawerOpen(mNavigationDrawer)) {
            // Only show items in the action bar relevant to this screen
            // if the drawer is not showing. Otherwise, let the drawer
            // decide what to show in the action bar.
            getMenuInflater().inflate(getActionBarMenuResId(), menu);
            restoreActionBar();
            return true;
        }
        return super.onCreateOptionsMenu(menu);
    }

    @Override
    public boolean onOptionsItemSelected(MenuItem item) {
        // Handle action bar item clicks here. The action bar will
        // automatically handle clicks on the Home/Up button, so long
        // as you specify a parent activity in AndroidManifest.xml.
        int id = item.getItemId();

        if (id == R.id.action_save) {
            onSaveWorkspace();
            return true;
        } else if (id == R.id.action_load) {
            onLoadWorkspace();
            return true;
        } else if (id == R.id.action_clear) {
            onClearWorkspace();
            return true;
        } else if (id == R.id.action_run) {
            if (getController().getWorkspace().hasBlocks()) {
                onRunCode();
            } else {
                Log.i(TAG, "No blocks in workspace. Skipping run request.");
            }
            return true;
        } else if (id == android.R.id.home && mNavigationDrawer != null) {
            setNavDrawerOpened(!isNavDrawerOpen());
        }

        return super.onOptionsItemSelected(item);
    }

    /**
     * @return Whether the navigation drawer is currently open.
     */
    public boolean isNavDrawerOpen() {
        return mNavigationDrawer != null && mDrawerLayout.isDrawerOpen(mNavigationDrawer);
    }

    /**
     * Opens or closes the navigation drawer.
     * @param open Opens the navigation drawer if true and closes it if false.
     */
    public void setNavDrawerOpened(boolean open) {
        boolean alreadyOpen = mDrawerLayout.isDrawerOpen(mNavigationDrawer);
        if (open != alreadyOpen) {
            if (open) {
                mDrawerLayout.openDrawer(mNavigationDrawer);
            } else {
                mDrawerLayout.closeDrawer(mNavigationDrawer);
            }
            restoreActionBar();
        }
    }

    /**
     * Called when the user clicks the save action.  Default implementation delegates handling to
     * {@link BlocklyActivityHelper#saveWorkspaceToAppDir(String)} using
     * {@link #getWorkspaceSavePath()}.
     */
    public void onSaveWorkspace() {
        mBlockly.saveWorkspaceToAppDir(getWorkspaceSavePath());
    }

    /**
     * Save the workspace to the given file in the application's private data directory.
     * @deprecated Call {@code mBlockly.saveWorkspaceToAppDir(filename)}.
     */
    public void saveWorkspaceToAppDir(String filename) {
        mBlockly.saveWorkspaceToAppDir(filename);
    }

    /**
     * Called when the user clicks the load action.  Default implementation delegates handling to
     * {@link BlocklyActivityHelper#loadWorkspaceFromAppDir(String)}.
     */
    public void onLoadWorkspace() {
        mBlockly.loadWorkspaceFromAppDir(getWorkspaceSavePath());
    }

    /**
     * Loads the workspace from the given file in the application's private data directory.
     * @deprecated Call {@code mBlockly.loadWorkspaceFromAppDir(filename)}
     */
    public void loadWorkspaceFromAppDir(String filename) {
        mBlockly.loadWorkspaceFromAppDir(filename);
    }

    /**
     * Called when the user clicks the clear action.  Default implementation resets the
     * workspace, removing all blocks from the workspace, and then calls
     * {@link #onInitBlankWorkspace()}.
     */
    public void onClearWorkspace() {
        getController().resetWorkspace();
        onInitBlankWorkspace();
    }

    /**
     * Saves a snapshot of the workspace to {@code outState}.
     *
     * @param outState The {@link Bundle} to save to.
     */
    @Override
    public void onSaveInstanceState(Bundle outState) {
        super.onSaveInstanceState(outState);
        getController().onSaveSnapshot(outState);
    }

    /**
     * @return The {@link BlocklyController} controlling the workspace in this activity.
     */
    public final BlocklyController getController() {
        return mBlockly.getController();
    }

    /**
     * Handles the back button.  Default implementation attempts to close the navigation menu, then
     * the toolbox and trash flyouts, before allowing the system to back out of the activity.
     *
     * @see #onBackToCloseNavMenu()
     * @see BlocklyActivityHelper#onBackToCloseFlyouts()
     */
    @Override
    public void onBackPressed() {
        // Try to close any open drawer / toolbox before backing out of the Activity.
        if (!onBackToCloseNavMenu() && !mBlockly.onBackToCloseFlyouts()) {
            super.onBackPressed();
        }
    }

    /**
     * Creates the activity's views and fragments (via {@link #onCreateActivityRootView}, and then
     * initializes Blockly via {@link #onCreateActivityHelper()}, using the values from
     * {@link #getBlockDefinitionsJsonPaths} and {@link #getToolboxContentsXmlPath}.
     * Subclasses should override those methods to configure the Blockly environment.
     * <p/>
     * Once the controller and fragments are configured, if {@link #checkAllowRestoreBlocklyState}
     * returns true, the activity will attempt to load a prior workspace from the instance state
     * bundle.  If no workspace is loaded, it defers to {@link #onLoadInitialWorkspace}.
     */
    @Override
    protected void onCreate(Bundle savedInstanceState) {
        super.onCreate(savedInstanceState);

        onCreateActivityRootView();
        mBlockly = onCreateActivityHelper();
        if (mBlockly == null) {
            throw new IllegalStateException("BlocklyActivityHelper is null. "
                    + "onCreateActivityHelper must return a instance.");
        }

        // Load the workspace.
        boolean loadedPriorInstance = checkAllowRestoreBlocklyState(savedInstanceState)
                && getController().onRestoreSnapshot(savedInstanceState);
        if (!loadedPriorInstance) {
            onLoadInitialWorkspace();
        }
    }

    /**
     * Create a {@link BlocklyActivityHelper} to use for this Activity.
     */
    public BlocklyActivityHelper onCreateActivityHelper() {
        return new BlocklyActivityHelper(this,
                getBlockDefinitionsJsonPaths(),
                getToolboxContentsXmlPath());
    }

    /** Propagate lifecycle event to BlocklyActivityHelper. */
    @Override
    protected void onStart() {
        super.onStart();
        mBlockly.onStart();
    }

    /** Propagate lifecycle event to BlocklyActivityHelper. */
    @Override
    protected void onPause() {
        super.onPause();
        mBlockly.onPause();
    }

    /** Propagate lifecycle event to BlocklyActivityHelper. */
    @Override
    protected void onResume() {
        super.onResume();
        mBlockly.onResume();

        if (mNavigationDrawer != null) {
            // Read in the flag indicating whether or not the user has demonstrated awareness of the
            // drawer. See PREF_USER_LEARNED_DRAWER for details.
            SharedPreferences sp = PreferenceManager.getDefaultSharedPreferences(this);
            mUserLearnedDrawer = sp.getBoolean(PREF_USER_LEARNED_DRAWER, false);
            if (!mUserLearnedDrawer) {
                mDrawerLayout.openDrawer(mNavigationDrawer);
            }
        }
    }

    /** Propagate lifecycle event to BlocklyActivityHelper. */
    @Override
    protected void onStop() {
        super.onStop();
        mBlockly.onStop();
    }

    /** Propagate lifecycle event to BlocklyActivityHelper. */
    @Override
    protected void onRestart() {
        super.onRestart();
        mBlockly.onRestart();
    }

    /**
     *
     * Returns true if the app should proceed to restore the blockly state from the
     * {@code savedInstanceState} Bundle. By default, it always returns true, but Activity
     * developers can override this method to add conditional logic.
     * <p/>
     * This does not prevent the state from saving to a Bundle during {@link #onSaveInstanceState}.
     *
     * @param savedInstanceState The Bundle to restore state from.
     * @return True if Blockly state should be restored. Otherwise, null.
     */
    protected boolean checkAllowRestoreBlocklyState(Bundle savedInstanceState) {
        return true;
    }

    /**
     * Hook for subclasses to load an initial workspace. Default implementation just calls
     * {@link #onInitBlankWorkspace()}.
     */
    protected void onLoadInitialWorkspace() {
        onInitBlankWorkspace();
        getController().closeFlyouts();
    }

    /**
     * Hook for subclasses to initialize a new blank workspace. Initialization may include
     * configuring default variables or other setup.
     */
    protected void onInitBlankWorkspace() {}

    /**
     * @return The id of the menu resource used to populate the {@link ActionBar}.
     */
    protected int getActionBarMenuResId() {
        return R.menu.blockly_default_actionbar;
    }

    /**
     * Saves a snapshot of the current workspace.  Called during {@link #onSaveInstanceState}. By
     * default, it just calls {@link BlocklyController#onSaveSnapshot}, but subclasses can overload
     * it change the behavior (e.g., only save based on some condition.).
     *
     * @param bundle
     * @deprecated Call {@code getController().onSaveSnapshot(bundle);}
     */
    protected void onSaveWorkspaceSnapshot(Bundle bundle) {
        getController().onSaveSnapshot(bundle);
    }

    /**
     * @return The name to show in the {@link ActionBar}.  Defaults to the activity name.
     */
    @NonNull
    protected CharSequence getWorkspaceTitle() {
        return getTitle();
    }

    /**
     * @return The asset path for the xml toolbox config.
     */
    @NonNull
    abstract protected String getToolboxContentsXmlPath();

    /**
     * @return The asset path for the json block definitions.
     */
    @NonNull
    abstract protected List<String> getBlockDefinitionsJsonPaths();

    /**
     * Returns the asset file paths to the generators (JS files) to use for the most
     * recently requested "Run" action. Called from {@link #onRunCode()}. This is expected to be a
     * list of JavaScript files that contain the block generators.
     *
     * @return The list of file paths to the block generators.
     */
    @NonNull
    abstract protected List<String> getGeneratorsJsPaths();

    /**
     * Returns a generation callback to use for the most recently requested "Run" action.
     * Called from {@link #onRunCode()}.
     *
     * @return The generation callback.
     */
    @NonNull
    abstract protected CodeGenerationRequest.CodeGeneratorCallback getCodeGenerationCallback();

    /**
     * @return The path to the saved workspace file on the local device. By default,
     *         "workspace.xml".
     */
    @NonNull
    protected String getWorkspaceSavePath() {
        return "workspace.xml";
    }

    /**
     * Creates or loads the root content view (by default, {@link R.layout#drawers_and_action_bar})
     * for the Activity.  It is also responsible for assigning {@link #mActionBar} and
     * {@link #mDrawerLayout}, and adding the view returned by {@link #onCreateContentView}.
     */
    protected void onCreateActivityRootView() {
        setContentView(R.layout.drawers_and_action_bar);

        mDrawerLayout = (DrawerLayout) findViewById(R.id.drawer_layout);

        mActionBar = getSupportActionBar();
        mActionBar.setDisplayShowTitleEnabled(true);

        // Create and attach content view into content container.  If content is a fragment, content
        // will be null here and the container will be populated during the FragmentTransaction.
        View content = onCreateContentView(R.id.content_container);
        if (content != null) {
            FrameLayout contentContainer = (FrameLayout) findViewById(R.id.content_container);
            FrameLayout.LayoutParams lp = new FrameLayout.LayoutParams(
                    ViewGroup.LayoutParams.MATCH_PARENT, ViewGroup.LayoutParams.MATCH_PARENT);
            if (content.getParent() != contentContainer) {
                contentContainer.addView(content, lp);
            } else {
                content.setLayoutParams(lp);
            }
        }

        mNavigationDrawer = onCreateAppNavigationDrawer();
        if (mNavigationDrawer != null) {
            setupAppNaviagtionDrawer();
        }
    }

    /**
     * Constructs (or inflates) the primary content view of the Activity.
     *
     * @param containerId The container id to target if using a {@link Fragment}
     * @return The {@link View} constructed. If using a {@link Fragment}, return null.
     */
    protected View onCreateContentView(int containerId) {
        return getLayoutInflater().inflate(R.layout.blockly_unified_workspace, null);
    }

    /**
     * @return The {@link View} to be used for the navigation menu. Otherwise null.
     */
    protected View onCreateAppNavigationDrawer() {
        return null;
    }

    /**
     * Configures the activity to support a navigation menu and drawer provided by
     * {@link #onCreateAppNavigationDrawer}.
     */
    protected void setupAppNaviagtionDrawer() {
        DrawerLayout.LayoutParams lp = new DrawerLayout.LayoutParams(
                getResources().getDimensionPixelSize(R.dimen.navigation_drawer_width),
                ViewGroup.LayoutParams.MATCH_PARENT,
                Gravity.START);
        // Add navigation drawer above the content view, as the first drawer.
        mDrawerLayout.addView(mNavigationDrawer, 1, lp);
        // TODO(#362): Replace NAVIGATION_MODE_STANDARD, expose Up versus Back alternatives.
        mActionBar.setNavigationMode(ActionBar.NAVIGATION_MODE_STANDARD);

        // set a custom shadow that overlays the main content when the drawer opens
        mDrawerLayout.setDrawerShadow(R.drawable.drawer_shadow,
                GravityCompat.START);

        mActionBar.setDisplayHomeAsUpEnabled(true);
        mActionBar.setHomeButtonEnabled(true);

        // ActionBarDrawerToggle ties together the the proper interactions
        // between the navigation drawer and the action bar app icon.
        mDrawerToggle = new ActionBarDrawerToggle(this, mDrawerLayout,
                R.string.navigation_drawer_open,  /* "open drawer" description for accessibility */
                R.string.navigation_drawer_close  /* "close drawer" description for accessibility */
        ) {
            @Override
            public void onDrawerClosed(View drawerView) {
                super.onDrawerClosed(drawerView);

                supportInvalidateOptionsMenu(); // calls onPrepareOptionsMenu()
            }

            @Override
            public void onDrawerOpened(View drawerView) {
                super.onDrawerOpened(drawerView);
                if (!mUserLearnedDrawer) {
                    // The user manually opened the drawer; store this flag to prevent auto-showing
                    // the navigation drawer automatically in the future.
                    mUserLearnedDrawer = true;
                    SharedPreferences sp = PreferenceManager.getDefaultSharedPreferences(
                            AbstractBlocklyActivity.this);
                    sp.edit().putBoolean(PREF_USER_LEARNED_DRAWER, true).apply();
                }

                supportInvalidateOptionsMenu(); // calls onPrepareOptionsMenu()
            }
        };

        // Defer code dependent on restoration of previous instance state.
        mDrawerLayout.post(new Runnable() {
            @Override
            public void run() {
                mDrawerToggle.syncState();
            }
        });
        mDrawerLayout.addDrawerListener(mDrawerToggle);
    }

    /**
     * Runs the code generator. Called when user selects "Run" action.
     * <p/>
     * Gets the latest block definitions and generator code by calling
     * {@link #getBlockDefinitionsJsonPaths()} and {@link #getGeneratorsJsPaths()} just before
     * invoking generation.
     *
     * @see #getCodeGenerationCallback()
     */
    protected void onRunCode() {
<<<<<<< HEAD
        Workspace workspace = mWorkspaceFragment.getWorkspace();
        if (workspace.hasBlocks()) {
            try {
                final StringOutputStream serialized = new StringOutputStream();
                workspace.serializeToXml(serialized);
                CodeGenerationRequest codeGenerationRequest =
                    new CodeGenerationRequest(
                        serialized.toString(),
                        getCodeGenerationCallback(),
                        getBlockDefinitionsJsonPaths(),
                        getGeneratorsJsPaths());
                mCodeGeneratorManager.requestCodeGeneration(codeGenerationRequest);
            } catch (BlocklySerializerException e) {
                Log.wtf(TAG, e);
                Toast.makeText(this, "Code generation failed.",
                    Toast.LENGTH_LONG).show();

            }
        } else {
            Log.i(TAG, "No blocks in workspace. Skipping run request.");
        }
=======
        mBlockly.requestCodeGeneration(
            getBlockDefinitionsJsonPaths(),
            getGeneratorsJsPaths(),
            getCodeGenerationCallback());
>>>>>>> bb70f53e
    }

    /**
     * Restores the {@link ActionBar} contents when the navigation window closes, per <a
     * href="http://developer.android.com/design/material/index.html">Material design
     * guidelines</a>.
     */
    protected void restoreActionBar() {
        ActionBar actionBar = getSupportActionBar();
        // TODO(#362): Replace NAVIGATION_MODE_STANDARD, expose Up versus Back alternatives.
        actionBar.setNavigationMode(ActionBar.NAVIGATION_MODE_STANDARD);
        actionBar.setDisplayShowTitleEnabled(true);
        actionBar.setTitle(getWorkspaceTitle());
    }

    /**
     * Reloads the block definitions and toolbox contents.
     * @see #getToolboxContentsXmlPath()
     */
    protected void reloadToolbox() {
        AssetManager assetManager = getAssets();
        String toolboxPath = getToolboxContentsXmlPath();

        BlocklyController controller = getController();
        try {
            controller.loadToolboxContents(assetManager.open(getToolboxContentsXmlPath()));
        } catch (IOException e) {
            throw new IllegalArgumentException("Error opening toolbox at " + toolboxPath, e);
        }
    }

    /**
     * Reloads the block definitions.
     * @see #getBlockDefinitionsJsonPaths()
     */
    protected void reloadBlockDefinitions() {
        AssetManager assetManager = getAssets();
        List<String> blockDefsPaths = getBlockDefinitionsJsonPaths();

        BlockFactory factory = getController().getBlockFactory();
        factory.clear();

        String blockDefsPath;
        Iterator<String> iter = blockDefsPaths.iterator();
        while (iter.hasNext()) {
            blockDefsPath = iter.next();
            try {
                factory.addBlocks(assetManager.open(blockDefsPath));
            } catch (IOException e) {
                factory.clear();  // Clear any partial loaded block sets.
                // Compile-time bundled assets are assumed to be valid.
                throw new IllegalStateException("Failed to load block definitions from asset: "
                        + blockDefsPath, e);
            }
        }
    }

    /**
     * @return True if the navigation menu was closed and the back event should be consumed.
     *         Otherwise false.
     */
    protected boolean onBackToCloseNavMenu() {
        if (mDrawerLayout.isDrawerOpen(GravityCompat.START)) {
            mDrawerLayout.closeDrawer(GravityCompat.START);
            return true;
        }
        return false;
    }
}<|MERGE_RESOLUTION|>--- conflicted
+++ resolved
@@ -20,20 +20,12 @@
 import android.os.Bundle;
 import android.preference.PreferenceManager;
 import android.support.annotation.NonNull;
-<<<<<<< HEAD
 import android.support.v4.app.Fragment;
-import android.support.v4.app.FragmentManager;
-=======
->>>>>>> bb70f53e
 import android.support.v4.view.GravityCompat;
 import android.support.v4.widget.DrawerLayout;
 import android.support.v7.app.ActionBar;
 import android.support.v7.app.ActionBarDrawerToggle;
 import android.support.v7.app.AppCompatActivity;
-<<<<<<< HEAD
-=======
-import android.support.v4.app.Fragment;
->>>>>>> bb70f53e
 import android.util.Log;
 import android.view.Gravity;
 import android.view.Menu;
@@ -42,28 +34,10 @@
 import android.view.ViewGroup;
 import android.widget.FrameLayout;
 
-<<<<<<< HEAD
-import com.google.blockly.android.clipboard.BlockClipDataHelper;
-import com.google.blockly.android.clipboard.SingleMimeTypeClipDataHelper;
 import com.google.blockly.android.codegen.CodeGenerationRequest;
-import com.google.blockly.android.codegen.CodeGeneratorManager;
 import com.google.blockly.android.control.BlocklyController;
 import com.google.blockly.android.ui.BlockViewFactory;
-import com.google.blockly.android.ui.BlocklyUnifiedWorkspace;
-import com.google.blockly.android.ui.DeleteVariableDialog;
-import com.google.blockly.android.ui.NameVariableDialog;
-import com.google.blockly.android.ui.WorkspaceHelper;
-import com.google.blockly.model.Block;
 import com.google.blockly.model.BlockFactory;
-import com.google.blockly.model.BlocklySerializerException;
-import com.google.blockly.model.Workspace;
-import com.google.blockly.utils.StringOutputStream;
-=======
-import com.google.blockly.android.control.BlocklyController;
-import com.google.blockly.android.ui.BlockViewFactory;
-import com.google.blockly.android.codegen.CodeGenerationRequest;
-import com.google.blockly.model.BlockFactory;
->>>>>>> bb70f53e
 
 import java.io.IOException;
 import java.util.Iterator;
@@ -559,34 +533,10 @@
      * @see #getCodeGenerationCallback()
      */
     protected void onRunCode() {
-<<<<<<< HEAD
-        Workspace workspace = mWorkspaceFragment.getWorkspace();
-        if (workspace.hasBlocks()) {
-            try {
-                final StringOutputStream serialized = new StringOutputStream();
-                workspace.serializeToXml(serialized);
-                CodeGenerationRequest codeGenerationRequest =
-                    new CodeGenerationRequest(
-                        serialized.toString(),
-                        getCodeGenerationCallback(),
-                        getBlockDefinitionsJsonPaths(),
-                        getGeneratorsJsPaths());
-                mCodeGeneratorManager.requestCodeGeneration(codeGenerationRequest);
-            } catch (BlocklySerializerException e) {
-                Log.wtf(TAG, e);
-                Toast.makeText(this, "Code generation failed.",
-                    Toast.LENGTH_LONG).show();
-
-            }
-        } else {
-            Log.i(TAG, "No blocks in workspace. Skipping run request.");
-        }
-=======
         mBlockly.requestCodeGeneration(
             getBlockDefinitionsJsonPaths(),
             getGeneratorsJsPaths(),
             getCodeGenerationCallback());
->>>>>>> bb70f53e
     }
 
     /**
