--- conflicted
+++ resolved
@@ -45,10 +45,7 @@
 import com.google.blockly.model.Mutator;
 import com.google.blockly.utils.BlockLoadingException;
 
-<<<<<<< HEAD
-=======
 import java.io.File;
->>>>>>> 7fd3f241
 import java.io.FileNotFoundException;
 import java.io.IOException;
 import java.util.List;
@@ -357,28 +354,20 @@
      * @return true if a previously saved workspace was loaded, false otherwise.
      */
     protected boolean onAutoload() {
-<<<<<<< HEAD
-        try {
-            mBlocklyActivityHelper.loadWorkspaceFromAppDir(getWorkspaceAutosavePath());
-=======
         String filePath = getWorkspaceAutosavePath();
         try {
             mBlocklyActivityHelper.loadWorkspaceFromAppDir(filePath);
->>>>>>> 7fd3f241
             return true;
         } catch (FileNotFoundException e) {
             // No workspace was saved previously.
         } catch (BlockLoadingException | IOException e) {
             Log.e(TAG, "Failed to load workspace", e);
-<<<<<<< HEAD
-=======
             mBlocklyActivityHelper.getController().resetWorkspace();
 
             File file = getFileStreamPath(filePath);
             if (!file.delete()) {
                 Log.e(TAG, "Failed to delete corrupted autoload workspace: " + filePath);
             }
->>>>>>> 7fd3f241
         }
         return false;
     }
