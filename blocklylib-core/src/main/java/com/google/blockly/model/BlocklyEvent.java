/*
 *  Copyright 2017 Google Inc. All Rights Reserved.
 *  Licensed under the Apache License, Version 2.0 (the "License");
 *  you may not use this file except in compliance with the License.
 *  You may obtain a copy of the License at
 *
 *   http://www.apache.org/licenses/LICENSE-2.0
 *
 *  Unless required by applicable law or agreed to in writing, software
 *  distributed under the License is distributed on an "AS IS" BASIS,
 *  WITHOUT WARRANTIES OR CONDITIONS OF ANY KIND, either express or implied.
 *  See the License for the specific language governing permissions and
 *  limitations under the License.
 */

package com.google.blockly.model;

import android.support.annotation.IntDef;
import android.support.annotation.NonNull;
import android.support.annotation.Nullable;
import android.support.annotation.StringDef;
import android.support.v4.util.ArrayMap;
import android.text.TextUtils;
import android.util.Log;
import android.util.SparseArray;

import com.google.blockly.android.control.BlocklyController;
import com.google.blockly.utils.BlocklyXmlHelper;

import org.json.JSONArray;
import org.json.JSONException;
import org.json.JSONObject;
import org.json.JSONStringer;

import java.lang.annotation.Retention;
import java.lang.annotation.RetentionPolicy;
import java.util.ArrayList;
import java.util.Collections;
import java.util.List;
import java.util.Map;

/**
 * Base class for all Blockly events.
 */
public abstract class BlocklyEvent {
    public static final String WORKSPACE_ID_TOOLBOX = "TOOLBOX";
    public static final String WORKSPACE_ID_TRASH = "TRASH";

    // JSON serialization attributes.  See also TYPENAME_ and ELEMENT_ constants for ids.
    private static final String JSON_BLOCK_ID = "blockId";
    private static final String JSON_ELEMENT = "element";
    private static final String JSON_GROUP_ID = "groupId";
    private static final String JSON_IDS = "ids";
    private static final String JSON_NAME = "name";
    private static final String JSON_NEW_VALUE = "newValue";
    private static final String JSON_OLD_VALUE = "oldValue";  // Rarely used.
    private static final String JSON_TYPE = "type";
    private static final String JSON_WORKSPACE_ID = "workspaceId"; // Rarely used.
    private static final String JSON_XML = "xml";

    /**
     * Helper method for logging event groups.
     * @param loggingTag The tag for this log message.
     * @param prefix A string to prefix the event group.
     * @param eventGroup The events received in one update.
     */
    public static void log(String loggingTag, String prefix, List<BlocklyEvent> eventGroup) {
        StringBuilder sb = new StringBuilder(prefix);
        for (BlocklyEvent event : eventGroup) {
            sb.append("\n\t").append(event);
        }
        Log.d(loggingTag, sb.toString());
    }

    @IntDef(flag = true,
            value = {TYPE_CHANGE, TYPE_CREATE, TYPE_DELETE, TYPE_MOVE, TYPE_UI})
    @Retention(RetentionPolicy.SOURCE)
    public @interface EventType {}

    public static final int TYPE_CREATE = 1 << 0;
    public static final int TYPE_DELETE = 1 << 1;
    public static final int TYPE_CHANGE = 1 << 2;
    public static final int TYPE_MOVE = 1 << 3;
    public static final int TYPE_UI = 1 << 4;
    // When adding an event type, update TYPE_ID_COUNT, TYPE_ALL, TYPE_ID_TO_NAME, and
    // TYPE_NAME_TO_ID.
    private static final int TYPE_ID_COUNT = 5;
    public static final @EventType int TYPE_ALL =
            TYPE_CHANGE | TYPE_CREATE | TYPE_DELETE | TYPE_MOVE | TYPE_UI;

    public static final String TYPENAME_CHANGE = "change";
    public static final String TYPENAME_CREATE = "create";
    public static final String TYPENAME_DELETE = "delete";
    public static final String TYPENAME_MOVE = "move";
    public static final String TYPENAME_UI = "ui";

    @StringDef({ELEMENT_COLLAPSED, ELEMENT_COMMENT, ELEMENT_DISABLED, ELEMENT_FIELD, ELEMENT_INLINE,
            ELEMENT_MUTATE})
    @Retention(RetentionPolicy.SOURCE)
    public @interface ChangeElement {}

    public static final String ELEMENT_COLLAPSED = "collapsed";
    public static final String ELEMENT_COMMENT = "comment";
    public static final String ELEMENT_DISABLED = "disabled";
    public static final String ELEMENT_FIELD = "field";
    public static final String ELEMENT_INLINE = "inline";
    public static final String ELEMENT_MUTATE = "mutate";

    @StringDef({ELEMENT_CATEGORY, ELEMENT_CLICK, ELEMENT_COMMENT_OPEN, ELEMENT_MUTATOR_OPEN,
            ELEMENT_SELECTED, ELEMENT_TRASH, ELEMENT_WARNING_OPEN})
    @Retention(RetentionPolicy.SOURCE)
    public @interface UIElement {}

    public static final String ELEMENT_CATEGORY = "category";
    public static final String ELEMENT_CLICK = "click";
    public static final String ELEMENT_COMMENT_OPEN = "commentOpen";
    public static final String ELEMENT_MUTATOR_OPEN = "mutatorOpen";
    public static final String ELEMENT_SELECTED = "selected";
    public static final String ELEMENT_TRASH = "trashOpen";
    public static final String ELEMENT_WARNING_OPEN = "warningOpen";

    private static final SparseArray<String> TYPE_ID_TO_NAME = new SparseArray<>(TYPE_ID_COUNT);
    private static final Map<String, Integer> TYPE_NAME_TO_ID = new ArrayMap<>(TYPE_ID_COUNT);
    static {
        TYPE_ID_TO_NAME.put(TYPE_CHANGE, TYPENAME_CHANGE);
        TYPE_ID_TO_NAME.put(TYPE_CREATE, TYPENAME_CREATE);
        TYPE_ID_TO_NAME.put(TYPE_DELETE, TYPENAME_DELETE);
        TYPE_ID_TO_NAME.put(TYPE_MOVE, TYPENAME_MOVE);
        TYPE_ID_TO_NAME.put(TYPE_UI, TYPENAME_UI);

        TYPE_NAME_TO_ID.put(TYPENAME_CHANGE, TYPE_CHANGE);
        TYPE_NAME_TO_ID.put(TYPENAME_CREATE, TYPE_CREATE);
        TYPE_NAME_TO_ID.put(TYPENAME_DELETE, TYPE_DELETE);
        TYPE_NAME_TO_ID.put(TYPENAME_MOVE, TYPE_MOVE);
        TYPE_NAME_TO_ID.put(TYPENAME_UI, TYPE_UI);
    }

    public static BlocklyEvent fromJson(String json) throws JSONException {
        return fromJson(new JSONObject(json));
    }

    public static BlocklyEvent fromJson(JSONObject json) throws JSONException {
        String typename = json.getString(JSON_TYPE);
        switch(typename) {
            case TYPENAME_CHANGE:
                return new ChangeEvent(json);
            case TYPENAME_CREATE:
                return new CreateEvent(json);
            case TYPENAME_DELETE:
                return new DeleteEvent(json);
            case TYPENAME_MOVE:
                return new MoveEvent(json);
            case TYPENAME_UI:
                return new UIEvent(json);

            default:
                throw new JSONException("Unknown event type: " + typename);
        }
    }

    @EventType
    protected final int mTypeId;
    protected final String mBlockId;
    protected final String mWorkspaceId;

    protected String mGroupId;

    /**
     * Base constructor for all BlocklyEvents.
     *
     * @param typeId The {@link EventType}.
     * @param workspaceId The id of the Blockly workspace, or similar block container, if any.
     * @param groupId The id string of the event group. Usually null for local events (assigned
     *                later); non-null for remote events.
     * @param blockId The id string of the block affected. Null for a few event types (e.g., toolbox
     *                category).
     */
    protected BlocklyEvent(@EventType int typeId, @Nullable String workspaceId,
                           @Nullable String groupId, @Nullable String blockId) {
        validateEventType(typeId);
        mTypeId = typeId;
        mBlockId = blockId;
        mWorkspaceId = workspaceId;
        mGroupId = groupId;
    }

    /**
     * Constructs BlocklyEvent with base attributes assigned from {@code json}.
     *
     * @param typeId The type of the event. Assumed to match {@link #JSON_TYPE} in {@code json}.
     * @param json The JSON object with event attribute values.
     * @throws JSONException
     */
    protected BlocklyEvent(@EventType int typeId, JSONObject json) throws JSONException {
        validateEventType(typeId);
        mTypeId = typeId;
        mWorkspaceId = json.optString(JSON_WORKSPACE_ID);
        mGroupId = json.optString(JSON_GROUP_ID);
        mBlockId = json.optString(JSON_BLOCK_ID);
    }

    /**
     * @return The type identifier for this event.
     */
    @EventType
    public int getTypeId() {
        return mTypeId;
    }

    /**
     * @return The JSON type identifier string for this event.
     */
    @NonNull
    public String getTypeName() {
        return TYPE_ID_TO_NAME.get(mTypeId);
    }

    /**
     * This is the id of the "workspace", or similar container. This may refer to a
     * {@link Workspace#getId()} workspace's id}, a toolbox
     * ({@link BlocklyEvent#WORKSPACE_ID_TOOLBOX}), or the trash
     * ({@link BlocklyEvent#WORKSPACE_ID_TRASH}).
     *
     * @return The identifier for the root container where this event occured.
     */
    @NonNull
    public String getWorkspaceId() {
        return mWorkspaceId;
    }

    /**
     * @return The identifier for the group of related events.
     */
    @Nullable
    public String getGroupId() {
        return mGroupId;
    }

    /**
     * @return The id of the primary or root affected block.
     */
    @Nullable
    public String getBlockId() {
        return mBlockId;
    }

    public String toJsonString() throws JSONException {
        JSONStringer out = new JSONStringer();
        out.object();
        out.key(JSON_TYPE);
        out.value(getTypeName());
        if (!TextUtils.isEmpty(mBlockId)) {
            out.key(JSON_BLOCK_ID);
            out.value(mBlockId);
        }
        if (!TextUtils.isEmpty(mGroupId)) {
            out.key(JSON_GROUP_ID);
            out.value(mGroupId);
        }
        writeJsonAttributes(out);
        // Workspace id is not included to reduce size over network.
        out.endObject();
        return out.toString();
    }

    protected void setGroupId(String groupId) {
        this.mGroupId = groupId;
    }

    protected abstract void writeJsonAttributes(JSONStringer out) throws JSONException;

    /**
     * Event fired when a property of a block changes.
     */
    public static final class ChangeEvent extends BlocklyEvent {
        /**
         * Creates a ChangeEvent reflecting a change in the block's comment text.
         *
         * @param block The block where the state changed.
         * @param oldValue The prior comment text.
         * @param newValue The updated comment text.
         * @return The new ChangeEvent.
         */
        public static ChangeEvent newCommentTextEvent(
                @NonNull Block block, @Nullable String oldValue, @Nullable String newValue) {
            return new ChangeEvent(ELEMENT_COMMENT, block, null, oldValue, newValue);
        }

        /**
         * Creates a ChangeEvent reflecting a change in a field's value.
         *
         * @param block The block where the state changed.
         * @param field The field with the changed value.
         * @param oldValue The prior value.
         * @param newValue The updated value.
         * @return The new ChangeEvent.
         */
        public static ChangeEvent newFieldValueEvent(
                @NonNull Block block, @NonNull Field field, @NonNull String oldValue,
                @NonNull String newValue) {
            return new ChangeEvent(ELEMENT_FIELD, block, field, oldValue, newValue);
        }

        /**
         * Creates a ChangeEvent reflecting a change in the block's inlined inputs state.
         *
         * @param block The block where the state changed.
         * @return The new ChangeEvent.
         */
        public static ChangeEvent newInlineStateEvent(@NonNull Block block) {
            boolean inline = block.getInputsInline();
            return new ChangeEvent(ELEMENT_INLINE, block, null,
                    /* oldValue */ !inline ? "true" : "false",
                    /* newValue */ inline ? "true" : "false");
        }

        /**
         * Creates a ChangeEvent reflecting a change in the block's mutation state.
         *
         * @param block The block where the state changed.
         * @param oldValue The serialized version of the prior mutation state.
         * @param newValue The serialized version of the updated mutation state.
         * @return The new ChangeEvent.
         */
        public static ChangeEvent newMutateEvent(
                @NonNull Block block, @Nullable String oldValue, @Nullable String newValue) {
            return new ChangeEvent(ELEMENT_MUTATE, block, null, oldValue, newValue);
        }

        @NonNull @ChangeElement
        private final String mElementChanged;
        @Nullable
        private final String mFieldName;
        @NonNull
        private final String mOldValue;
        @NonNull
        private final String mNewValue;

        /**
         * Constructs a ChangeEvent, signifying {@code block}'s value changed.
         *
         * @param block The block containing the change.
         * @param field The field containing the change, if the change is a field value. Otherwise
         *              null.
         * @param oldValue The original value.
         * @param newValue The new value.
         */
        public ChangeEvent(@ChangeElement String element, @NonNull Block block,
                           @Nullable Field field,  @Nullable String oldValue,
                           @Nullable String newValue) {
            super(TYPE_CHANGE, block.getEventWorkspaceId(), null, block.getId());
            mElementChanged = validateChangeElement(element);
            if (mElementChanged == ELEMENT_FIELD) {
                mFieldName = field.getName();
            }  else {
                mFieldName = null; // otherwise ignore the field name
            }
            mOldValue = oldValue;
            mNewValue = newValue;
        }

        /**
         * Constructs a ChangeEvent from the JSON serialized representation.
         *
         * @param json The serialized ChangeEvent.
         * @throws JSONException
         */
        public ChangeEvent(@NonNull JSONObject json) throws JSONException {
            super(TYPE_CHANGE, json);
            if (TextUtils.isEmpty(mBlockId)) {
                throw new JSONException(JSON_BLOCK_ID + " must be assigned.");
            }
            String element = json.getString(JSON_ELEMENT);
            try {
                mElementChanged = validateChangeElement(element);
            } catch (IllegalArgumentException e) {
                throw new JSONException("Invalid change element: " + element);
            }
            mFieldName = (mElementChanged == ELEMENT_FIELD) ? json.getString(JSON_NAME) : null;
            mOldValue = json.optString(JSON_OLD_VALUE); // Not usually serialized.
            mNewValue = json.getString(JSON_NEW_VALUE);
        }

        @NonNull @ChangeElement
        public String getElement() {
            return mElementChanged;
        }

        public String getFieldName() {
            return mFieldName;
        }

        public String getOldValue() {
            return mOldValue;
        }

        public String getNewValue() {
            return mNewValue;
        }

        @Override
        public String toString() {
            StringBuilder sb = new StringBuilder("ChangeEvent{")
                    .append(mElementChanged);
            if (mFieldName != null) {
                sb.append(", field \"").append(mFieldName).append("\"");
            }
            sb.append(", old=\"").append(mOldValue)
                    .append("\", new=\"").append(mNewValue).append("\"}");
            return sb.toString();
        }

        protected void writeJsonAttributes(JSONStringer out) throws JSONException {
            out.key("element");
            out.value(mElementChanged);
            if (mFieldName != null) {
                out.key("name");
                out.value(mFieldName);
            }
            out.key("newValue");
            out.value(mNewValue);
        }
    }

    /**
     * Event fired when a block is added to the workspace, possibly containing other child blocks
     * and next blocks.
     */
    public static final class CreateEvent extends BlocklyEvent {
        private final String mXml;
        private final List<String> mIds;

        /**
         * Constructs a {@code CreateEvent} for the given block.
         *
         * @param block The newly created block.
         */
        public CreateEvent(@NonNull Block block) {
            super(TYPE_CREATE, block.getEventWorkspaceId(), null, block.getId());
            try {
                mXml = BlocklyXmlHelper.writeBlockToXml(block, IOOptions.WRITE_ALL_DATA);
            } catch (BlocklySerializerException e) {
                throw new IllegalArgumentException("Invalid block for event serialization");
            }

            List<String> ids = new ArrayList<>();
            block.addAllBlockIds(ids);
            mIds = Collections.unmodifiableList(ids);
        }

        /**
         * Constructs a CreateEvent from the JSON serialized representation.
         *
         * @param json The serialized CreateEvent.
         * @throws JSONException
         */
        public CreateEvent(JSONObject json) throws JSONException {
            super(TYPE_CREATE, json);
            if (mBlockId == null) {
                throw new JSONException(JSON_BLOCK_ID + " must be assigned.");
            }
            mXml = json.getString(JSON_XML);

            JSONArray jsonIds = json.getJSONArray("ids");
            int count = jsonIds.length();
            List<String> ids = new ArrayList<>(count);
            for (int i = 0; i < count; ++i) {
                ids.add(jsonIds.getString(i));
            }
            mIds = Collections.unmodifiableList(ids);
        }

        /**
         * @return The XML serialization of all blocks created by this event.
         */
        public String getXml() {
            return mXml;
        }

        /**
         * @return The list of all block ids for all blocks created by this event.
         */
        public List<String> getIds() {
            return mIds;
        }

        @Override
        protected void writeJsonAttributes(JSONStringer out) throws JSONException {
            out.key("xml");
            out.value(mXml);
            out.key("ids");
            out.array();
            for (String id : mIds) {
                out.value(id);
            }
            out.endArray();
        }
    }

    /**
     * Event fired when a block is removed from the workspace.
     */
    public static final class DeleteEvent extends BlocklyEvent {
        private final String mOldXml;
        private final List<String> mIds;

        /**
         * Constructs a {@code DeleteEvent}, signifying the removal of a block from the workspace.
         *
         * @param workspaceId The id of the workspace or similar block container (toolbox, trash)
         *                    from which the block was deleted.
         * @param block The root deleted block (or to-be-deleted block), with all children attached.
         */
        public DeleteEvent(@NonNull String workspaceId, @NonNull Block block) {
            super(TYPE_DELETE, workspaceId, null, block.getId());
            try {
                mOldXml = BlocklyXmlHelper.writeBlockToXml(block, IOOptions.WRITE_ALL_DATA);
            } catch (BlocklySerializerException e) {
                throw new IllegalArgumentException("Invalid block for event serialization");
            }

            List<String> ids = new ArrayList<>();
            block.addAllBlockIds(ids);
            mIds = Collections.unmodifiableList(ids);
        }

        /**
         * Constructs a DeleteEvent from the JSON serialized representation.
         *
         * @param json The serialized DeleteEvent.
         * @throws JSONException
         */
        public DeleteEvent(@NonNull JSONObject json) throws JSONException {
            super(TYPE_DELETE, json);
            if (TextUtils.isEmpty(mBlockId)) {
                throw new JSONException(TYPENAME_DELETE + " requires " + JSON_BLOCK_ID);
            }

            mOldXml = json.optString(JSON_OLD_VALUE); // Not usually used.
            JSONArray ids = json.getJSONArray(JSON_IDS);
            int count = ids.length();
            List<String> temp = new ArrayList<>(count);
            for (int i = 0; i < count; ++i) {
                temp.add(ids.getString(i));
            }
            mIds = Collections.unmodifiableList(temp);
        }

        /**
         * @return The XML serialization of all blocks deleted by this event.
         */
        public String getXml() {
            return mOldXml;
        }

        /**
         * @return The list of all block ids for all blocks deleted by this event.
         */
        public List<String> getIds() {
            return mIds;
        }

        @Override
        protected void writeJsonAttributes(JSONStringer out) throws JSONException {
            out.key("ids");
            out.array();
            for (String id : mIds) {
                out.value(id);
            }
            out.endArray();
        }
    }

    /**
     * Event fired when a block is moved on the workspace, or its parent connection is changed.
     * <p/>
     * This event must be created before the block is moved to capture the original position.
     * After the move has been completed in the workspace, capture the updated position or parent
     * using {@link #recordNew(Block)}.  All of this is managed by {@link BlocklyController}, before
     * {@link BlocklyController.EventsCallback}s receive the event.
     */
    public static final class MoveEvent extends BlocklyEvent {
        private static final String JSON_NEW_COORDINATE = "newCoordinate";
        private static final String JSON_NEW_INPUT_NAME = "newInputName";
        private static final String JSON_NEW_PARENT_ID = "newParentId";

        @Nullable
        private String mOldParentId;
        @Nullable
        private String mOldInputName;
        private boolean mHasOldPosition;
        private float mOldPositionX;
        private float mOldPositionY;

        // New values are recorded
        @Nullable
        private String mNewParentId;
        @Nullable
        private String mNewInputName;
        private boolean mHasNewPosition;
        private float mNewPositionX;
        private float mNewPositionY;

        /**
         * Constructs a {@link MoveEvent} signifying the movement of a block on the workspace.
         *
         * @param block The root block of the move, while it is still in its original position.
         */
        public MoveEvent(@NonNull Block block) {
            super(TYPE_MOVE, block.getEventWorkspaceId(), null, block.getId());

            Connection parentConnection = block.getParentConnection();
            if (parentConnection == null) {
                WorkspacePoint position = block.getPosition();
                if (position == null) {
                    throw new IllegalStateException("Block must have parent or position.");
                }
                mHasOldPosition = true;
                mOldPositionX = position.x;
                mOldPositionY = position.y;
                mOldParentId = null;
                mOldInputName = null;
            } else {
                Input parentInput = parentConnection.getInput();
                mOldParentId = parentConnection.getBlock().getId();
                mOldInputName = parentInput == null ? null : parentInput.getName();
                mHasOldPosition = false;
                mOldPositionX = mOldPositionY = -1;
            }
        }

        /**
         * Constructs a MoveEvent from the JSON serialized representation.
         *
         * @param json The serialized MoveEvent.
         * @throws JSONException
         */
        public MoveEvent(JSONObject json) throws JSONException {
            super(TYPE_MOVE, json);
            if (TextUtils.isEmpty(mBlockId)) {
                throw new JSONException(TYPENAME_MOVE + " requires " + JSON_BLOCK_ID);
            }

            // Old values are not stored in JSON
            mOldParentId = null;
            mOldInputName = null;
            mOldPositionX = mOldPositionY = 0;

            String newCoordinateStr = json.optString(JSON_NEW_COORDINATE);
            if (newCoordinateStr != null) {
                // JSON coordinates are always integers, separated by a comma.
                int comma = newCoordinateStr.indexOf(',');
                if (comma == -1) {
                    throw new JSONException(
                            "Invalid " + JSON_NEW_COORDINATE + ": " + newCoordinateStr);
                }
                try {
                    mNewPositionX = Integer.parseInt(newCoordinateStr.substring(0, comma));
                    mNewPositionY = Integer.parseInt(newCoordinateStr.substring(comma + 1));
                } catch (NumberFormatException e) {
                    throw new JSONException(
                            "Invalid " + JSON_NEW_COORDINATE + ": " + newCoordinateStr);
                }
            } else {

            }
        }

        public void recordNew(Block block) {
            if (!block.getId().equals(mBlockId)) {
                throw new IllegalArgumentException("Block id does not match original.");
            }

            Connection parentConnection = block.getParentConnection();
            if (parentConnection == null) {
                WorkspacePoint position = block.getPosition();
                if (position == null) {
                    throw new IllegalStateException("Block must have parent or position.");
                }
                mHasNewPosition = true;
                mNewPositionX = position.x;
                mNewPositionY = position.y;
                mNewParentId = null;
                mNewInputName = null;
            } else {
                mNewParentId = parentConnection.getBlock().getId();
                if (parentConnection.getType() == Connection.CONNECTION_TYPE_NEXT) {
                    mNewInputName = null;
                } else {
                    mNewInputName = parentConnection.getInput().getName();
                }
                mHasNewPosition = false;
                mNewPositionX = mNewPositionY = -1;
            }
        }

        public String getOldParentId() {
            return mOldParentId;
        }

        public String getOldInputName() {
            return mOldInputName;
        }

        public boolean hasOldPosition() {
            return mHasOldPosition;
        }

        public boolean getOldWorkspacePosition(WorkspacePoint output) {
            if (mHasOldPosition) {
                output.set(mOldPositionX, mOldPositionY);
            }
            return mHasOldPosition;
        }

        public String getNewParentId() {
            return mNewParentId;
        }

        public String getNewInputName() {
            return mNewInputName;
        }

        public boolean hasNewPosition() {
            return mHasNewPosition;
        }

        public boolean getNewWorkspacePosition(WorkspacePoint output) {
            if (mHasNewPosition) {
                output.set(mNewPositionX, mNewPositionY);
            }
            return mHasNewPosition;
        }

        @Override
        protected void writeJsonAttributes(JSONStringer out) throws JSONException {
            if (mNewParentId != null) {
                out.key(JSON_NEW_PARENT_ID);
                out.value(mNewParentId);
            }
            if (mNewInputName != null) {
                out.key(JSON_NEW_INPUT_NAME);
                out.value(mNewInputName);
            }
            if (mHasNewPosition) {
                out.key(JSON_NEW_COORDINATE);
                StringBuilder sb = new StringBuilder();
                sb.append(mNewPositionX).append(',').append(mNewPositionY);
                out.value(sb.toString());
            }
        }
    }

    /**
     * Event class for user interface related actions, including selecting blocks, opening/closing
     * the toolbox or trash, and changing toolbox categories.
     */
    public static final class UIEvent extends BlocklyEvent {
        private final @BlocklyEvent.UIElement String mUiElement;
        private final String mOldValue;
        private final String mNewValue;

<<<<<<< HEAD
        public UIEvent newBlockClickedEvent(@NonNull Workspace workspace, @NonNull Block block) {
=======
        public UIEvent newBlockClickedEvent(@NonNull Block block) {
>>>>>>> 7fd3f241
            return new UIEvent(ELEMENT_CLICK, block, null, null);
        }

        public UIEvent newBlockCommentEvent(@NonNull Block block,
                                            boolean openedBefore, boolean openedAfter) {
            return new UIEvent(ELEMENT_COMMENT_OPEN, block,
                    openedBefore ? "true" : "false", openedAfter ? "true" : "false");
        }

        public UIEvent newBlockMutatorEvent(@NonNull Block block,
                                            boolean openedBefore, boolean openedAfter) {
            return new UIEvent(ELEMENT_MUTATOR_OPEN, block,
                    openedBefore ? "true" : "false", openedAfter ? "true" : "false");
        }

        public UIEvent newBlockSelectedEvent(@NonNull Block block,
                                            boolean selectedBefore, boolean selectedAfter) {
            return new UIEvent(ELEMENT_SELECTED, block,
                               selectedBefore ? "true" : "false", selectedAfter ? "true" : "false");
        }

        public UIEvent newBlockWarningEvent(@NonNull Block block,
                                            boolean openedBefore, boolean openedAfter) {
            return new UIEvent(ELEMENT_WARNING_OPEN, block,
                    openedBefore ? "true" : "false", openedAfter ? "true" : "false");
        }

        public UIEvent newToolboxCategoryEvent(@Nullable String oldValue,
                                               @Nullable String newValue) {
            return new UIEvent(ELEMENT_CATEGORY, null, oldValue, newValue);
        }

        /**
         * Constructs a block related UI event, such as clicked, selected, comment opened, mutator
         * opened, or warning opened.
         *
         * @param element The UI element that changed.
         * @param block The related block. Null for toolbox category events.
         * @param oldValue The value before the event. Booleans are mapped to "true" and "false".
         * @param newValue The value after the event. Booleans are mapped to "true" and "false".
         */
        public UIEvent(@BlocklyEvent.UIElement String element, @Nullable Block block,
                       String oldValue, String newValue) {
            super(TYPE_UI,
                    block == null ? null : block.getEventWorkspaceId(),
                    /* group id */ null,
                    block == null ? null : block.getId());
            this.mUiElement = validateUiElement(element);
            this.mOldValue = oldValue;
            this.mNewValue = newValue;
        }

        /**
         * Constructs a UIEvent from the JSON serialized representation.
         *
         * @param json The serialized UIEvent.
         * @throws JSONException
         */
        public UIEvent(JSONObject json) throws JSONException {
            super(TYPE_UI, json);
            String element = json.getString(JSON_ELEMENT);
            try {
                mUiElement = validateUiElement(element);
            } catch (IllegalArgumentException e) {
                throw new JSONException("Invalid UI element: " + element);
            }
            if (mUiElement != ELEMENT_CATEGORY && TextUtils.isEmpty(mBlockId)) {
                throw new JSONException("UI element " + mUiElement + " requires " + JSON_BLOCK_ID);
            }
            this.mOldValue = json.optString(JSON_OLD_VALUE);  // Rarely used.
            this.mNewValue = json.optString(JSON_NEW_VALUE);
            if (mUiElement != ELEMENT_CATEGORY && mUiElement != ELEMENT_CLICK
                    && TextUtils.isEmpty(mNewValue)) {
                throw new JSONException("UI element " + mUiElement + " requires " + JSON_NEW_VALUE);
            }
        }

        public String getElement() {
            return mUiElement;
        }

        public String getOldValue() {
            return mOldValue;
        }

        public String getNewValue() {
            return mNewValue;
        }

        @Override
        protected void writeJsonAttributes(JSONStringer out) throws JSONException {
            out.key("element");
            out.value(mUiElement);
            if (mNewValue != null) {
                out.key("newValue");
                out.value(mNewValue);
            }
            // Old value is not included to reduce size over network.
        }
    }

    /**
     * Ensures {@code typeId} is a singular valid event id.
     * @param typeId The typeId to test.
     */
    private static void validateEventType(int typeId) {
        if (typeId <= 0 || typeId > TYPE_ALL // Outside bounds.
                || ((typeId & (typeId - 1)) != 0)) /* Not a power of two */ {
            throw new IllegalArgumentException("Invalid typeId: " + typeId);
        }
    }

    /**
     * @param eventTypeName A JSON "type" event name.
     * @return returns The {@link EventType} for {@code eventTypeName}, or 0 if not valid.
     * @throws IllegalArgumentException when
     */
    private static int getIdForEventName(final String eventTypeName) {
        Integer typeId = TYPE_NAME_TO_ID.get(eventTypeName);
        if (typeId == null) {
            return 0;
        }
        return typeId;
    }

    /**
     * @param changeElement An element name string, as used by {@link ChangeEvent}s.
     * @return The canonical (identity comparable) version of {@code changeElement}.
     * @throws IllegalArgumentException If {@code changeElement} is not a {@link ChangeElement}.
     */
    private static String validateChangeElement(final String changeElement) {
        switch (changeElement) {
            case ELEMENT_COLLAPSED:
                return ELEMENT_COLLAPSED;
            case ELEMENT_COMMENT:
                return ELEMENT_COMMENT;
            case ELEMENT_DISABLED:
                return ELEMENT_DISABLED;
            case ELEMENT_FIELD:
                return ELEMENT_FIELD;
            case ELEMENT_INLINE:
                return ELEMENT_INLINE;
            case ELEMENT_MUTATE:
                return ELEMENT_MUTATE;

            default:
                throw new IllegalArgumentException("Unrecognized change element: " + changeElement);
        }
    }

    /**
     * @param uiElement An element name string, as used by {@link UIEvent}s.
     * @return The canonical (identity comparable) version of the {@code uiElement}.
     * @throws IllegalArgumentException If {@code changeElement} is not a {@link UIElement}.
     */
    private static String validateUiElement(final String uiElement) {
        switch (uiElement) {
            case ELEMENT_CATEGORY:
                return ELEMENT_CATEGORY;
            case ELEMENT_CLICK:
                return ELEMENT_CLICK;
            case ELEMENT_COMMENT_OPEN:
                return ELEMENT_COMMENT_OPEN;
            case ELEMENT_MUTATOR_OPEN:
                return ELEMENT_MUTATOR_OPEN;
            case ELEMENT_SELECTED:
                return ELEMENT_SELECTED;
            case ELEMENT_WARNING_OPEN:
                return ELEMENT_WARNING_OPEN;

            default:
                throw new IllegalArgumentException("Unrecognized UI element: " + uiElement);
        }
    }
}<|MERGE_RESOLUTION|>--- conflicted
+++ resolved
@@ -760,11 +760,7 @@
         private final String mOldValue;
         private final String mNewValue;
 
-<<<<<<< HEAD
-        public UIEvent newBlockClickedEvent(@NonNull Workspace workspace, @NonNull Block block) {
-=======
         public UIEvent newBlockClickedEvent(@NonNull Block block) {
->>>>>>> 7fd3f241
             return new UIEvent(ELEMENT_CLICK, block, null, null);
         }
 
