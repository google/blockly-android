/*
 *  Copyright 2017 Google Inc. All Rights Reserved.
 *  Licensed under the Apache License, Version 2.0 (the "License");
 *  you may not use this file except in compliance with the License.
 *  You may obtain a copy of the License at
 *
 *   http://www.apache.org/licenses/LICENSE-2.0
 *
 *  Unless required by applicable law or agreed to in writing, software
 *  distributed under the License is distributed on an "AS IS" BASIS,
 *  WITHOUT WARRANTIES OR CONDITIONS OF ANY KIND, either express or implied.
 *  See the License for the specific language governing permissions and
 *  limitations under the License.
 */
package com.google.blockly.model;

import android.util.Log;

import com.google.blockly.android.R;
import com.google.blockly.android.control.BlocklyController;
import com.google.blockly.android.control.ProcedureManager;
import com.google.blockly.model.mutator.AbstractProcedureMutator;
import com.google.blockly.model.mutator.ProcedureCallMutator;
import com.google.blockly.model.mutator.ProcedureDefinitionMutator;
import com.google.blockly.utils.BlockLoadingException;

import java.lang.ref.WeakReference;
import java.util.Comparator;
import java.util.List;
import java.util.Map;
import java.util.SortedSet;
import java.util.TreeSet;

/**
 * Class for building {@link BlocklyCategory categories} for procedure blocks (user-defined
 * functions).
 */
public class ProcedureCustomCategory implements CustomCategory {
    private static final String TAG = "ProcedureCategoryFactor";  // 23 chars max

    private static final String NAME_FIELD = ProcedureDefinitionMutator.NAME_FIELD_NAME;

    private static final BlockTemplate DEFINE_NO_RETURN_BLOCK_TEMPLATE =
            new BlockTemplate(ProcedureManager.DEFINE_NO_RETURN_BLOCK_TYPE);
    private static final BlockTemplate DEFINE_WITH_RETURN_BLOCK_TEMPLATE =
            new BlockTemplate(ProcedureManager.DEFINE_WITH_RETURN_BLOCK_TYPE);
    private static final BlockTemplate CALL_NO_RETURN_BLOCK_TEMPLATE =
            new BlockTemplate(ProcedureManager.CALL_NO_RETURN_BLOCK_TYPE);
    private static final BlockTemplate CALL_WITH_RETURN_BLOCK_TEMPLATE =
            new BlockTemplate(ProcedureManager.CALL_WITH_RETURN_BLOCK_TYPE);
    private static final BlockTemplate IF_RETURN_TEMPLATE =
            new BlockTemplate("procedures_ifreturn");

    protected final BlocklyController mController;
    protected final BlockFactory mBlockFactory;
    protected final Workspace mWorkspace;
    protected final ProcedureManager mProcedureManager;

    protected final Block mDefinitionReturn;
    protected final Block mDefinitionNoReturn;
    protected final Block mIfReturn;

    protected final String mDefaultProcedureName;

    public ProcedureCustomCategory(BlocklyController controller) throws BlockLoadingException {
        mController = controller;
        mBlockFactory = mController.getBlockFactory();
        mWorkspace = mController.getWorkspace();
        mProcedureManager = mWorkspace.getProcedureManager();

        mDefaultProcedureName = getDefaultProcedureName();

<<<<<<< HEAD
=======
        // The following blocks always exist at the beginning of the category and are invariant to
        // the workspace contents, unlike procedure references which require matching definitions.
>>>>>>> 70f8a460
        mDefinitionNoReturn = mBlockFactory.obtainBlockFrom(DEFINE_NO_RETURN_BLOCK_TEMPLATE);
        ((FieldInput)mDefinitionNoReturn.getFieldByName(NAME_FIELD)).setText(mDefaultProcedureName);

        mDefinitionReturn = mBlockFactory.obtainBlockFrom(DEFINE_WITH_RETURN_BLOCK_TEMPLATE);
        ((FieldInput)mDefinitionReturn.getFieldByName(NAME_FIELD)).setText(mDefaultProcedureName);

        mIfReturn = mBlockFactory.obtainBlockFrom(IF_RETURN_TEMPLATE);
    }

    public String getDefaultProcedureName() {
        // TODO: Get from translation manager.
        return mController.getContext().getString(R.string.blockly_default_function_name);
    }

    @Override
    public void initializeCategory(BlocklyCategory category) throws BlockLoadingException {
        checkRequiredBlocksAreDefined();
        rebuildItems(category);

        final WeakReference<BlocklyCategory> catRef = new WeakReference<>(category);
        mProcedureManager.registerObserver(new ProcedureManager.Observer() {
            @Override
            public void onProcedureBlockAdded(String procedureName, Block block) {
                BlocklyCategory category = catRef.get();
                if (checkCategory(category)) {
                    rebuildItemsSafely(category);
                }
            }

            @Override
            public void onProcedureBlocksRemoved(String procedureName, List<Block> blocks) {
                BlocklyCategory category = catRef.get();
                if (checkCategory(category)) {
                    rebuildItemsSafely(category);
                }
            }

            @Override
            public void onProcedureMutated(ProcedureInfo oldProcInfo, ProcedureInfo newProcInfo) {
                BlocklyCategory category = catRef.get();
                if (checkCategory(category)) {
                    rebuildItemsSafely(category);
                }
            }

            @Override
            public void onClear() {
                BlocklyCategory category = catRef.get();
                if (checkCategory(category)) {
                    rebuildItemsSafely(category);
                }
            }

            private void rebuildItemsSafely(BlocklyCategory category) {
                try {
                    rebuildItems(category);
                } catch (BlockLoadingException e) {
                    category.clear();
                    Log.w(TAG, "Failed to rebuild ProcedureCustomCategory");
                }
            }

            private boolean checkCategory(BlocklyCategory category) {
                if (category == null) {
                    mProcedureManager.unregisterObserver(this);
                    return false;
                }
                return true;
            }
        });
    }

    private void checkRequiredBlocksAreDefined() throws BlockLoadingException {
        BlockTemplate[] required = {
                DEFINE_NO_RETURN_BLOCK_TEMPLATE,
                DEFINE_WITH_RETURN_BLOCK_TEMPLATE,
                CALL_NO_RETURN_BLOCK_TEMPLATE,
                CALL_WITH_RETURN_BLOCK_TEMPLATE,
                IF_RETURN_TEMPLATE
        };

        StringBuilder sb = null;
        for (BlockTemplate template : required) {
            if (!mBlockFactory.isDefined(template.mTypeName)) {
                if (sb == null) {
                    sb = new StringBuilder();
                } else {
                    sb.append(", ");
                }
                sb.append(template.mTypeName);
            }
        }
        if (sb != null) {
            throw new BlockLoadingException("Missing block definitions: " + sb.toString());
        }
    }

    private void rebuildItems(BlocklyCategory category) throws BlockLoadingException {
        category.clear();

        category.addItem(new BlocklyCategory.BlockItem(mDefinitionNoReturn));
        category.addItem(new BlocklyCategory.BlockItem(mDefinitionReturn));
        if (mProcedureManager.hasProcedureDefinitionWithReturn()) {
            category.addItem(new BlocklyCategory.BlockItem(mIfReturn));
        }

        // Create a call block for each definition.
        final Map<String, Block> definitions = mProcedureManager.getDefinitionBlocks();
        SortedSet<String> sortedProcNames = new TreeSet<>(new Comparator<String>() {
            @Override
            public int compare(String procName1, String procName2) {
                Block def1 = definitions.get(procName1);
                Block def2 = definitions.get(procName2);
                String type1 = def1.getType();
                String type2 = def2.getType();

                // procedures_defnoreturn < procedures_defreturn
                int typeComp = type1.compareTo(type2);
                if (typeComp != 0) {
                    return typeComp;
                }
                // Otherwise sort by procedure name, alphabetically
                int nameComp = procName1.compareToIgnoreCase(procName2);
                if (nameComp != 0) {
                    return nameComp;
                }
                return def1.getId().compareTo(def2.getId()); // Last resort, by block id
            }
        });
        sortedProcNames.addAll(definitions.keySet());
        for (String procName : sortedProcNames) {
            Block defBlock = definitions.get(procName);
            ProcedureInfo procedureInfo = ((AbstractProcedureMutator) defBlock.getMutator())
                    .getProcedureInfo();
            BlockTemplate callBlockTemplate;
            if (defBlock.getType().equals(ProcedureManager.DEFINE_NO_RETURN_BLOCK_TYPE)) {
                callBlockTemplate = CALL_NO_RETURN_BLOCK_TEMPLATE;  // without return value
            } else {
                callBlockTemplate = CALL_WITH_RETURN_BLOCK_TEMPLATE;  // with return value
            }
            Block callBlock = mBlockFactory.obtainBlockFrom(callBlockTemplate);
            ((ProcedureCallMutator) callBlock.getMutator()).mutate(procedureInfo);
            category.addItem(new BlocklyCategory.BlockItem(callBlock));
        }
    }
}<|MERGE_RESOLUTION|>--- conflicted
+++ resolved
@@ -70,11 +70,8 @@
 
         mDefaultProcedureName = getDefaultProcedureName();
 
-<<<<<<< HEAD
-=======
         // The following blocks always exist at the beginning of the category and are invariant to
         // the workspace contents, unlike procedure references which require matching definitions.
->>>>>>> 70f8a460
         mDefinitionNoReturn = mBlockFactory.obtainBlockFrom(DEFINE_NO_RETURN_BLOCK_TEMPLATE);
         ((FieldInput)mDefinitionNoReturn.getFieldByName(NAME_FIELD)).setText(mDefaultProcedureName);
 
