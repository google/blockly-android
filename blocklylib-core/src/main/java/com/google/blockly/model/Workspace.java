/*
 * Copyright 2015 Google Inc. All Rights Reserved.
 * Licensed under the Apache License, Version 2.0 (the "License");
 * you may not use this file except in compliance with the License.
 * You may obtain a copy of the License at
 *
 * http://www.apache.org/licenses/LICENSE-2.0
 *
 * Unless required by applicable law or agreed to in writing, software
 * distributed under the License is distributed on an "AS IS" BASIS,
 * WITHOUT WARRANTIES OR CONDITIONS OF ANY KIND, either express or implied.
 * See the License for the specific language governing permissions and
 * limitations under the License.
 */

package com.google.blockly.model;

import android.content.Context;
import android.support.annotation.Nullable;
import android.support.annotation.RawRes;

import com.google.blockly.android.control.BlocklyController;
import com.google.blockly.android.control.ConnectionManager;
import com.google.blockly.android.control.NameManager;
import com.google.blockly.android.control.ProcedureManager;
import com.google.blockly.android.control.WorkspaceStats;
import com.google.blockly.utils.BlockLoadingException;
import com.google.blockly.utils.BlocklyXmlHelper;

import java.io.ByteArrayInputStream;
import java.io.InputStream;
import java.io.OutputStream;
import java.util.ArrayList;
import java.util.List;
import java.util.Set;
import java.util.UUID;

/**
 * The root class for the Blockly model.  Keeps track of all the global state used in the workspace.
 */
public class Workspace {
    private static final String TAG = "Workspace";

    private final Context mContext;
    private final BlocklyController mController;
    private BlockFactory mBlockFactory;
    private String mId;

    private final ArrayList<Block> mRootBlocks = new ArrayList<>();
    private final ProcedureManager mProcedureManager;
    private final NameManager mVariableNameManager = new NameManager.VariableNameManager();
    private final ConnectionManager mConnectionManager = new ConnectionManager();
<<<<<<< HEAD
    private final WorkspaceStats mStats =
            new WorkspaceStats(mVariableNameManager, mProcedureManager, mConnectionManager);
=======
    private final WorkspaceStats mStats;
>>>>>>> 7fd3f241

    private BlocklyCategory mFlyoutCategory;
    private BlocklyCategory mTrashCategory = new BlocklyCategory();

    /**
     * Create a workspace.
     *
     * @param context The context this workspace is associated with.
     * @param controller The controller for this Workspace.
     * @param factory The factory used to build blocks in this workspace.
     */
    public Workspace(Context context, BlocklyController controller, BlockFactory factory) {
        if (controller == null) {
            throw new IllegalArgumentException("BlocklyController may not be null.");
        }

        mContext = context;
        mController = controller;
        mBlockFactory = factory;
        mId = UUID.randomUUID().toString();

        mProcedureManager = new ProcedureManager(controller, this);
        mStats = new WorkspaceStats(mVariableNameManager, mProcedureManager, mConnectionManager);
    }

    /**
     * @return The string identifier of this workspace. Used by {@link BlocklyEvent events}.
     */
    public String getId() {
        return mId;
    }

    /**
     * Adds a new block to the workspace as a root block.
     *
     * @param block The block to add to the root of the workspace.
     * @param isNewBlock Set when the block is new to the workspace (compared to moving it from some
     *                   previous connection).
 *     @throws IllegalArgumentException If the block or its children are references to undefined
     *                                  procedures.
     */
    public void addRootBlock(Block block, boolean isNewBlock) {
        if (block == null) {
            throw new IllegalArgumentException("Cannot add a null block as a root block");
        }
        if (block.getPreviousBlock() != null) {
            throw new IllegalArgumentException("Root blocks may not have a previous block");
        }
        if (mRootBlocks.contains(block)) {
            throw new IllegalArgumentException("Block is already a root block.");
        }
        mRootBlocks.add(block);
        if (isNewBlock) {
            block.setEventWorkspaceId(getId());
<<<<<<< HEAD
            mStats.collectStats(block, true);
=======
            try {
                mStats.collectStats(block, true);
            } catch (BlockLoadingException e) {
                throw new IllegalArgumentException(e);
            }
>>>>>>> 7fd3f241
        }
    }

    /**
     * Remove a block from the workspace.
     *
     * @param block The block block to remove, possibly with descendants attached.
     * @param cleanupStats True if this block is being deleted and its connections and references
     *                     should be removed.
     * @return True if the block was removed, false otherwise.
     */
    public boolean removeRootBlock(Block block, boolean cleanupStats) {
        boolean foundAndRemoved = mRootBlocks.remove(block);
        if (foundAndRemoved) {
            block.setEventWorkspaceId(null);
            if (cleanupStats) {
                mStats.cleanupStats(block);
            }
        }
        return foundAndRemoved;
    }

    /**
     * Add a root block to the trash.
     *
     * @param block The block to put in the trash, possibly with descendants attached.
     */
    // TODO(#56): Make sure the block doesn't have a parent.
    public void addBlockToTrash(Block block) {
        BlocklyCategory.BlockItem blockItem = new BlocklyCategory.BlockItem(block);
        blockItem.getBlock().setEventWorkspaceId(BlocklyEvent.WORKSPACE_ID_TRASH);
        mTrashCategory.addItem(0, blockItem);
    }

    /**
     * Moves {@code trashedBlock} out of {@link #mTrashCategory} and into {@link #mRootBlocks}.
     *
     * @param trashedBlock The {@link Block} to move.
     * @throws IllegalArgumentException When {@code trashedBlock} is not found in
     *         {@link #mTrashCategory}.
     */
    public void addBlockFromTrash(Block trashedBlock) {
        boolean foundBlock = mTrashCategory.removeBlock(trashedBlock);
        if (!foundBlock) {
            throw new IllegalArgumentException("trashedBlock not found in mTrashCategory");
        }
        mRootBlocks.add(trashedBlock);
        trashedBlock.setEventWorkspaceId(getId());
    }

    /**
     * @return The {@link ConnectionManager} managing the connection locations in this Workspace.
     */
    public ConnectionManager getConnectionManager() {
        return mConnectionManager;
    }

    /**
     * Loads the toolbox category, blocks, and buttons from the {@code /raw/} resources directory.
     *
     * @param toolboxResId The resource id of the set of blocks or block groups to show in the
     * @throws BlockLoadingException If toolbox was not loaded. May wrap an IOException or another
     *                               BlockLoadingException.
     */
    public void loadToolboxContents(@RawRes int toolboxResId) throws BlockLoadingException {
        InputStream is = mContext.getResources().openRawResource(toolboxResId);
        loadToolboxContents(is);
    }

    /**
     * Loads the toolbox category, blocks, and buttons.
     *
     * @param source The source of the set of blocks or block groups to show in the toolbox.
     * @throws BlockLoadingException If toolbox was not loaded. May wrap an IOException or another
     *                               BlockLoadingException.
     */
    public void loadToolboxContents(InputStream source) throws BlockLoadingException {
        mFlyoutCategory = BlocklyXmlHelper.loadToolboxFromXml(source, mBlockFactory, BlocklyEvent.WORKSPACE_ID_TOOLBOX);
    }

    /**
     * Set up toolbox's contents.
     *
     * @param toolboxXml The xml of the set of blocks or block groups to show in the toolbox.
     * @throws BlockLoadingException If toolbox was not loaded. May wrap an IOException or another
     *                               BlockLoadingException.
     */
    public void loadToolboxContents(String toolboxXml) throws BlockLoadingException {
        loadToolboxContents(new ByteArrayInputStream(toolboxXml.getBytes()));
    }

    /**
     * Loads a list of blocks into the trash from an input stream. The trash is loaded like a
     * toolbox and can have a name, color, and set of blocks to start with. Unlike a toolbox it may
     * not have subcategories.
     *
     * @param source The source to initialize the trash.
     * @throws BlockLoadingException If trash was not loaded. May wrap an IOException or another
     *                               BlockLoadingException.
     */
    public void loadTrashContents(InputStream source) throws BlockLoadingException {
        mTrashCategory = BlocklyXmlHelper.loadToolboxFromXml(source, mBlockFactory, BlocklyEvent.WORKSPACE_ID_TRASH);
    }

    /**
     * Loads a list of blocks into the trash from an input stream. The trash is loaded like a
     * toolbox and can have a name, color, and set of blocks to start with. Unlike a toolbox it may
     * not have subcategories.
     *
     * @param trashXml The xml of the flyout to configure the trash.
     * @throws BlockLoadingException If trash was not loaded. May wrap an IOException or another
     *                               BlockLoadingException.
     */
    public void loadTrashContents(String trashXml) throws BlockLoadingException {
        loadTrashContents(new ByteArrayInputStream(trashXml.getBytes()));
    }


    /**
     * Reads the workspace in from a XML stream. This will clear the workspace and replace it with
     * the contents of the xml.
     *
     * @param is The input stream to read from.
     * @throws BlockLoadingException If workspace was not loaded. May wrap an IOException or another
     *                               BlockLoadingException.
     */
    public void loadWorkspaceContents(InputStream is) throws BlockLoadingException {
        List<Block> newBlocks = BlocklyXmlHelper.loadFromXml(is, mBlockFactory);

        // Successfully deserialized.  Update workspace.
        // TODO: (#22) Add proper variable support.
        // For now just save and restore the list of variables.
        Set<String> vars = mVariableNameManager.getUsedNames();
        mController.resetWorkspace();
        for (String varName : vars) {
            mController.addVariable(varName);
        }

        mRootBlocks.addAll(newBlocks);
        mStats.collectStats(newBlocks, true /* recursive */);
    }

    /**
     * Reads the workspace in from a XML stream. This will clear the workspace and replace it with
     * the contents of the xml.
     *
     * @param xml The XML source string to read from.
     * @throws BlockLoadingException If toolbox was not loaded. May wrap an IOException or another
     *                               BlockLoadingException.
     */
    public void loadWorkspaceContents(String xml) throws BlockLoadingException {
        loadWorkspaceContents(new ByteArrayInputStream(xml.getBytes()));
    }

    /**
     * Gets the {@link BlockFactory} being used by this workspace. This can be used to update or
     * replace the set of known blocks.
     *
     * @return The block factory used by this workspace.
     */
    public BlockFactory getBlockFactory() {
        return mBlockFactory;
    }

    /**
     * Gets the {@link NameManager.VariableNameManager} being used by this workspace. This can be
     * used to get a list of variables in the workspace.
     *
     * @return The name manager for variables in this workspace.
     */
    public NameManager getVariableNameManager() {
        return mVariableNameManager;
    }

    /**
     * @return The {@link ProcedureManager} being used by this workspace.
     */
    public ProcedureManager getProcedureManager() {
        return mProcedureManager;
    }

    /**
     * Outputs the workspace as an XML string.
     *
     * @param os The output stream to write to.
     * @throws BlocklySerializerException if there was a failure while serializing.
     */
    public void serializeToXml(OutputStream os) throws BlocklySerializerException {
        BlocklyXmlHelper.writeToXml(mRootBlocks, os, IOOptions.WRITE_ALL_DATA);
    }

    /**
     * Reset the workspace view when changing workspaces.  Removes old views and creates all
     * necessary new views.
     */
    public void resetWorkspace() {
        mBlockFactory.clearWorkspaceBlockReferences(getId());
        mRootBlocks.clear();
        mStats.clear();
        mTrashCategory.clear();
    }

    public boolean hasDeletedBlocks() {
        return !mTrashCategory.getItems().isEmpty();
    }

    public BlocklyCategory getToolboxContents() {
        return mFlyoutCategory;
    }

    public BlocklyCategory getTrashCategory() {
        return mTrashCategory;
    }


    public ArrayList<Block> getRootBlocks() {
        return mRootBlocks;
    }

    public boolean isRootBlock(Block block) {
        return mRootBlocks.contains(block);
    }

    /**
     * @return if the workspace currently has any blocks.
     */
    public boolean hasBlocks() {
        return getRootBlocks().size() > 0;
    }

    /**
     * @param variable The variable name in question.
     * @return The usages of the variable, if any. Otherwise, null.
     */
    public @Nullable
    VariableInfo getVariableInfo(String variable) {
        return mStats.getVariableInfo(variable);
    }

    /**
     * Attempts to add a variable to the workspace.
     * @param requestedName The preferred variable name. Usually the user name.
     * @param allowRename Whether the variable name should be rename
     * @return The name that was added, if any. May be null if renaming is not allowed.
     */
    @Nullable
    public String addVariable(String requestedName, boolean allowRename) {
        return mStats.addVariable(requestedName, allowRename);
    }
}<|MERGE_RESOLUTION|>--- conflicted
+++ resolved
@@ -50,12 +50,7 @@
     private final ProcedureManager mProcedureManager;
     private final NameManager mVariableNameManager = new NameManager.VariableNameManager();
     private final ConnectionManager mConnectionManager = new ConnectionManager();
-<<<<<<< HEAD
-    private final WorkspaceStats mStats =
-            new WorkspaceStats(mVariableNameManager, mProcedureManager, mConnectionManager);
-=======
     private final WorkspaceStats mStats;
->>>>>>> 7fd3f241
 
     private BlocklyCategory mFlyoutCategory;
     private BlocklyCategory mTrashCategory = new BlocklyCategory();
@@ -110,15 +105,11 @@
         mRootBlocks.add(block);
         if (isNewBlock) {
             block.setEventWorkspaceId(getId());
-<<<<<<< HEAD
-            mStats.collectStats(block, true);
-=======
             try {
                 mStats.collectStats(block, true);
             } catch (BlockLoadingException e) {
                 throw new IllegalArgumentException(e);
             }
->>>>>>> 7fd3f241
         }
     }
 
