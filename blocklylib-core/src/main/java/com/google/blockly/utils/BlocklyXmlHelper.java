/*
 *  Copyright  2015 Google Inc. All Rights Reserved.
 *  Licensed under the Apache License, Version 2.0 (the "License");
 *  you may not use this file except in compliance with the License.
 *  You may obtain a copy of the License at
 *
 *   http://www.apache.org/licenses/LICENSE-2.0
 *
 *  Unless required by applicable law or agreed to in writing, software
 *  distributed under the License is distributed on an "AS IS" BASIS,
 *  WITHOUT WARRANTIES OR CONDITIONS OF ANY KIND, either express or implied.
 *  See the License for the specific language governing permissions and
 *  limitations under the License.
 */

package com.google.blockly.utils;

import android.support.annotation.NonNull;
import android.support.annotation.Nullable;
import android.util.Log;

import com.google.blockly.model.Block;
import com.google.blockly.model.BlockFactory;
import com.google.blockly.model.BlocklyCategory;
import com.google.blockly.model.BlocklyEvent;
import com.google.blockly.model.BlocklySerializerException;
import com.google.blockly.model.IOOptions;
import com.google.blockly.model.Mutator;

import org.xmlpull.v1.XmlPullParser;
import org.xmlpull.v1.XmlPullParserException;
import org.xmlpull.v1.XmlPullParserFactory;
import org.xmlpull.v1.XmlSerializer;

import java.io.BufferedReader;
import java.io.IOException;
import java.io.InputStream;
import java.io.InputStreamReader;
import java.io.OutputStream;
import java.io.Reader;
import java.io.StringReader;
import java.io.StringWriter;
import java.io.Writer;
import java.util.ArrayList;
import java.util.List;

/**
 * Helper class to serialize and deserialize blockly workspaces, including constructing new
 * parsers and serializers as needed.
 */
public final class BlocklyXmlHelper {
<<<<<<< HEAD
=======
    private static final String TAG = "BlocklyXmlHelper";

>>>>>>> 7fd3f241
    public interface XmlContentWriter {
        void write(XmlSerializer serializer) throws IOException;
    }

<<<<<<< HEAD
=======
    /** Enable this option to copy XML inputs to logs. (Workspaces only, for now.) */
    private static final boolean LOG_INPUT_XML = false;

>>>>>>> 7fd3f241
    private static final String XML_NAMESPACE = "http://www.w3.org/1999/xhtml";
    private static final XmlPullParserFactory PARSER_FACTORY = createParseFactory();

    // Do Not Instantiate
    private BlocklyXmlHelper() {}
<<<<<<< HEAD

    public static String writeXml(XmlContentWriter contentWriter) throws IOException {
        StringWriter sw = new StringWriter();
        writeXml(sw, contentWriter);
        return sw.toString();
    }

=======

    public static String writeXml(XmlContentWriter contentWriter) throws IOException {
        StringWriter sw = new StringWriter();
        writeXml(sw, contentWriter);
        return sw.toString();
    }

>>>>>>> 7fd3f241
    public static void writeXml(Writer output, XmlContentWriter writer) throws IOException {
        try {
            XmlSerializer serializer = PARSER_FACTORY.newSerializer();
            serializer.setOutput(output);
            writer.write(serializer);
            serializer.flush();
        } catch (XmlPullParserException e) {
            throw new IllegalStateException("Unable to construct XmlSerilaizer");
        }
    }

    public static void writeXml(OutputStream output, XmlContentWriter writer) throws IOException {
        try {
            XmlSerializer serializer = PARSER_FACTORY.newSerializer();
            serializer.setOutput(output, /* Encoding = default */ null );
            writer.write(serializer);
            serializer.flush();
        } catch (XmlPullParserException e) {
            throw new IllegalStateException("Unable to construct XmlSerilaizer");
        }
    }

    /**
     * Loads toolbox from XML.  Each category may have multiple subcategories and/or multiple blocks
     * contained in it or descending from it.
     *
     * @param is The input stream from which to read.
     * @param blockFactory The BlockFactory for the workspace where the Blocks are being loaded.
     * @param workspaceId The workspaceId to set on all blocks attached to this Category.
     *
     * @return The top-level category in the toolbox.
     * @throws BlockLoadingException If any error occurs with the input. It may wrap an IOException
     *                               or XmlPullParserException as a root cause.
     */
    public static BlocklyCategory loadToolboxFromXml(InputStream is, BlockFactory blockFactory,
                                                     String workspaceId)
            throws BlockLoadingException {
        try {
            XmlPullParser parser = PARSER_FACTORY.newPullParser();
            parser.setInput(is, null);
            return BlocklyCategory.fromXml(parser, blockFactory, workspaceId);
        } catch (XmlPullParserException e) {
            throw new BlockLoadingException(e);
        }
    }

    /**
     * Loads a list of top-level Blocks from XML.  Each top-level Block may have many Blocks
     * contained in it or descending from it.
     *
     * @param inputXml The input stream from which to read.
     * @param blockFactory The BlockFactory for the workspace where the Blocks are being loaded.
     * @param result The List to add the parsed blocks to.
     *
     * @throws BlockLoadingException If any error occurs with the input. It may wrap an IOException
     *                               or XmlPullParserException as a root cause.
     */
    public static void loadFromXml(InputStream inputXml, BlockFactory blockFactory,
                                   List<Block> result)
            throws BlockLoadingException {
        loadBlocksFromXml(inputXml, null, blockFactory, result);
    }

    /**
     * Convenience function that creates a new {@link ArrayList}.
     * @param inputXml The input stream of XML from which to read.
     * @throws BlockLoadingException If any error occurs with the input. It may wrap an IOException
     *                               or XmlPullParserException as a root cause.
     */
    public static List<Block> loadFromXml(InputStream inputXml, BlockFactory blockFactory)
            throws BlockLoadingException {
        List<Block> result = new ArrayList<>();
        loadBlocksFromXml(inputXml, null, blockFactory, result);
        return result;
    }

    /**
     * Convenience function to load only one Block.
     *
     * @param inputXml The input stream of XML from which to read.
     * @param blockFactory The BlockFactory for the workspace where the Blocks are being loaded.
     *
     * @return The first Block read from is, or null if no Block was read.
     * @throws BlockLoadingException If any error occurs with the input. It may wrap an IOException
     *                               or XmlPullParserException as a root cause.
     */
    @Nullable
    public static Block loadOneBlockFromXml(InputStream inputXml, BlockFactory blockFactory)
            throws BlockLoadingException {
        List<Block> result = new ArrayList<>();
        loadBlocksFromXml(inputXml, null, blockFactory, result);
        if (result.isEmpty()) {
            return null;
        }
        if (result.size() > 1) {
            throw new IllegalStateException("Expected one top block. Found " + result.size() + ".");
        }
        return result.get(0);
    }

    /**
     * Convenience function to load only one Block.
     *
     * @param xml The XML in string form to read the block from.
     * @param blockFactory The BlockFactory for the workspace where the Blocks are being loaded.
     *
     * @return The first Block read from is, or null if no Block was read.
     * @throws BlockLoadingException If any error occurs with the input. It may wrap an IOException
     *                               or XmlPullParserException as a root cause.
     */
    @Nullable
    public static Block loadOneBlockFromXml(String xml, BlockFactory blockFactory)
            throws BlockLoadingException {
        List<Block> result = new ArrayList<>();
        loadBlocksFromXml(null, xml, blockFactory, result);
        if (result.isEmpty()) {
            return null;
        }
        return result.get(0);
    }

    /**
     * Serializes all Blocks in the given list and writes them to the given output stream.
     *
     * @param toSerialize A list of Blocks to serialize.
     * @param os An OutputStream to write the blocks to.
     * @param options The options to configure the block serialization. If omitted,
     *                {@link IOOptions#WRITE_ALL_DATA} will be used by default.
     *
     * @throws BlocklySerializerException
     */
    public static void writeToXml(@NonNull List<Block> toSerialize, @NonNull OutputStream os,
                                  @Nullable IOOptions options)
            throws BlocklySerializerException {
        writeToXmlImpl(toSerialize, os, null, options);
    }

    /**
     * Serializes all Blocks in the given list and writes them to the given writer.
     *
     * @param toSerialize A list of Blocks to serialize.
     * @param writer A writer to write the blocks to.
     * @param options The options to configure the block serialization. If omitted,
     *                {@link IOOptions#WRITE_ALL_DATA} will be used by default.
     *
     * @throws BlocklySerializerException
     */
    public static void writeToXml(@NonNull List<Block> toSerialize, @NonNull Writer writer,
                                  @Nullable IOOptions options)
            throws BlocklySerializerException {
        writeToXmlImpl(toSerialize, null, writer, options);
    }

    /**
     * Serializes all Blocks in the given list and writes them to the either the output stream or
     * writer, whichever is not null.
     *
     * @param toSerialize A list of Blocks to serialize.
     * @param os An OutputStream to write the blocks to.
     * @param writer A writer to write the blocks to, if {@code os} is null.
     * @param options The options to configure the block serialization. If omitted,
     *                {@link IOOptions#WRITE_ALL_DATA} will be used by default.
     *
     * @throws BlocklySerializerException
     */
    public static void writeToXmlImpl(final @NonNull List<Block> toSerialize,
                                      @Nullable OutputStream os, @Nullable Writer writer,
                                      @Nullable IOOptions options)
            throws BlocklySerializerException {
        final IOOptions finalOptions = options == null ? IOOptions.WRITE_ALL_DATA : options;
        XmlContentWriter contentWriter = new XmlContentWriter() {
            @Override
            public void write(XmlSerializer serializer) throws IOException {
                serializer.setPrefix("", XML_NAMESPACE);
                serializer.setFeature("http://xmlpull.org/v1/doc/features.html#indent-output", true);

                serializer.startTag(XML_NAMESPACE, "xml");
                for (int i = 0; i < toSerialize.size(); i++) {
                    toSerialize.get(i).serialize(serializer, true, finalOptions);
                }
                serializer.endTag(XML_NAMESPACE, "xml");
            }
        };
        try {
            if (os != null) {
                writeXml(os, contentWriter);
            } else {
                writeXml(writer, contentWriter);
            }
        } catch (IOException e) {
            throw new BlocklySerializerException(e);
        }
    }

    /**
     * Convenience function to serialize one stack of Blocks (a BlockGroup, effectively).
     *
     * @param rootBlock The root block of the stack to serialize.
     * @param os An OutputStream to which to write them.
     * @param options The options to configure the block serialization. If omitted,
     *                {@link IOOptions#WRITE_ALL_DATA} will be used by default.
     *
     * @throws BlocklySerializerException
     */
    public static void writeBlockToXml(@NonNull Block rootBlock, @NonNull OutputStream os,
                                       @Nullable IOOptions options)
            throws BlocklySerializerException {
        List<Block> temp = new ArrayList<>();
        temp.add(rootBlock);
        writeToXml(temp, os, options);
    }

    /**
     * Convenience function to serialize one stack of Blocks (a BlockGroup, effectively).
     *
     * @param rootBlock The root block of the stack to serialize.
     * @param options The options to configure the block serialization. If omitted,
     *                {@link IOOptions#WRITE_ALL_DATA} will be used by default.
     * @return XML string for block and all descendant blocks.
     * @throws BlocklySerializerException
     */
    public static String writeBlockToXml(@NonNull Block rootBlock, @Nullable IOOptions options)
            throws BlocklySerializerException {
        StringWriter sw = new StringWriter();
        List<Block> temp = new ArrayList<>();
        temp.add(rootBlock);
        writeToXml(temp, sw, options);
        String xmlString = sw.toString();
        try {
            sw.close();
            return xmlString;
        } catch (IOException e) {
            throw new IllegalStateException(e);
        }
    }

    /**
     * @param text The text to escape.
     * @return
     */
    public static String escape(String text) {
        try {
            StringWriter sw = new StringWriter();
            XmlSerializer serializer = PARSER_FACTORY.newSerializer();
            serializer.setOutput(sw);
            serializer.text(text).flush();
            return sw.toString();
        } catch(XmlPullParserException | IOException e) {
            // Should never get here.
            throw new IllegalStateException("Unable to build/use XmlSerializer.");
        }
    }

    /**
     * Serializes the current element and all child nodes as a String.
     * @param parser The parser to pull from.
     * @return The composed element string.
     * @throws XmlPullParserException
     * @throws IOException
     */
    public static String captureElement(XmlPullParser parser)
            throws XmlPullParserException, IOException
    {
        int event = parser.getEventType();
        if (event != XmlPullParser.START_TAG) {
            throw new XmlPullParserException("Expected call to begin at START_TAG");
        }
        int depth = 0;

        StringWriter sw = new StringWriter();
        XmlSerializer serializer = PARSER_FACTORY.newSerializer();
        serializer.setOutput(sw);

        String namespace, prefix;
        while (event != XmlPullParser.END_DOCUMENT) {
            switch (event) {
                case XmlPullParser.START_TAG:
                    ++depth;
                    namespace = parser.getNamespace();
                    prefix = parser.getPrefix();
                    if (namespace != null && prefix != null) {
                        serializer.setPrefix(prefix, namespace);
                    }
                    serializer.startTag(namespace, parser.getName());
                    int attrCount = parser.getAttributeCount();
                    for (int i = 0; i < attrCount; ++i) {
                        namespace = parser.getAttributeNamespace(i);
                        prefix = parser.getAttributePrefix(i);
                        if (namespace != null && prefix != null) {
                            serializer.setPrefix(prefix, namespace);
                        }
                        serializer.attribute(namespace, parser.getAttributeName(i),
                                parser.getAttributeValue(i));
                    }
                    break;

                case XmlPullParser.TEXT:
                case XmlPullParser.IGNORABLE_WHITESPACE:
                    serializer.text(parser.getText());
                    break;

                case XmlPullParser.CDSECT:
                    serializer.cdsect(parser.getText());
                    break;

                case XmlPullParser.END_TAG:
                    namespace = parser.getNamespace();
                    if (namespace != null) {
                        serializer.setPrefix(parser.getPrefix(), namespace);
                    }
                    serializer.endTag(namespace, parser.getName());
                    --depth;
                    break;
            }
            if (depth <= 0) {
                serializer.flush();
                return sw.toString();
            }

            event = parser.next();
        }
        throw new IOException("Unexpected end of document.");
    }

    /**
     * Performs the XML IO boilerplate used to update {@code mutator} with the {@code <mutation>}
     * element provided in {@code mutation}.
     * @param block The block containing the Mutator.
     * @param mutator The Mutator to be updated.
     * @param mutation The {@code <mutation>} element as a string.
     * @throws BlockLoadingException
     */
    public static void updateMutator(
            @NonNull Block block, @NonNull Mutator mutator, @Nullable String mutation)
            throws BlockLoadingException
    {
        try {
            Reader reader = new StringReader(mutation == null ? "<mutation></mutation>" : mutation);
            XmlPullParser parser = PARSER_FACTORY.newPullParser();
            parser.setInput(reader);
            mutator.update(parser);
        } catch (XmlPullParserException | IOException e) {
            throw new BlockLoadingException("Failed to parse mutation: " + mutation, e);
        }
    }

    /**
     * Loads a list of top-level Blocks from XML.  Each top-level Block may have many Blocks
     * contained in it or descending from it.
     *
     * @param inStream The input stream to read blocks from. Maybe null.
     * @param inString The xml string to read blocks from if {@code insStream} is null.
     * @param blockFactory The BlockFactory for the workspace where the Blocks are being loaded.
     * @param result An list (usually empty) to append new top-level Blocks to.
     *
     * @throws BlockLoadingException If any error occurs with the input. It may wrap an IOException
     *                               or XmlPullParserException as a root cause.
     */
    private static void loadBlocksFromXml(
            InputStream inStream, String inString, BlockFactory blockFactory, List<Block> result)
            throws BlockLoadingException {
        StringReader reader = null;
        try {
            XmlPullParser parser = PARSER_FACTORY.newPullParser();
            if (LOG_INPUT_XML) {
                if (inStream != null) {
                    StringBuilder sb = new StringBuilder();
                    BufferedReader br = new BufferedReader(new InputStreamReader(inStream));
                    String line = br.readLine();
                    while (line != null) {
                        sb.append(line).append('\n');
                        line = br.readLine();
                    }
                    br.close();
                    inStream = null;
                    inString = sb.toString();
                }
                Log.d(TAG, "BlocklyXmlHelper.loadBlocksFromXml()\n" + inString);
            }
            if (inStream != null) {
                parser.setInput(inStream, null);
            } else {
                reader = new StringReader(inString);
                parser.setInput(reader);
            }
            int eventType = parser.getEventType();
            while (eventType != XmlPullParser.END_DOCUMENT) {
                switch (eventType) {
                    case XmlPullParser.START_TAG:
                        if (parser.getName() == null) {
                            throw new BlockLoadingException("Malformed XML; aborting.");
                        }
                        if (parser.getName().equalsIgnoreCase("block")) {
                            result.add(blockFactory.fromXml(parser));
                        } else if (parser.getName().equalsIgnoreCase("shadow")) {
                            throw new IllegalArgumentException(
                                    "Shadow blocks may not be top level blocks.");
                        }
                        break;

                    default:
                        break;
                }
                eventType = parser.next();
            }
        } catch (XmlPullParserException | IOException e) {
            throw new BlockLoadingException(e);
        }
        if (reader != null) {
            reader.close();
        }
    }

    private static XmlPullParserFactory createParseFactory() {
        XmlPullParserFactory parserFactory;
        try {
            parserFactory = XmlPullParserFactory.newInstance();
        } catch (XmlPullParserException e) {
            throw new IllegalStateException(e);
        }
        parserFactory.setNamespaceAware(true);
        return parserFactory;
    }
}<|MERGE_RESOLUTION|>--- conflicted
+++ resolved
@@ -49,27 +49,20 @@
  * parsers and serializers as needed.
  */
 public final class BlocklyXmlHelper {
-<<<<<<< HEAD
-=======
     private static final String TAG = "BlocklyXmlHelper";
 
->>>>>>> 7fd3f241
     public interface XmlContentWriter {
         void write(XmlSerializer serializer) throws IOException;
     }
 
-<<<<<<< HEAD
-=======
     /** Enable this option to copy XML inputs to logs. (Workspaces only, for now.) */
     private static final boolean LOG_INPUT_XML = false;
 
->>>>>>> 7fd3f241
     private static final String XML_NAMESPACE = "http://www.w3.org/1999/xhtml";
     private static final XmlPullParserFactory PARSER_FACTORY = createParseFactory();
 
     // Do Not Instantiate
     private BlocklyXmlHelper() {}
-<<<<<<< HEAD
 
     public static String writeXml(XmlContentWriter contentWriter) throws IOException {
         StringWriter sw = new StringWriter();
@@ -77,15 +70,6 @@
         return sw.toString();
     }
 
-=======
-
-    public static String writeXml(XmlContentWriter contentWriter) throws IOException {
-        StringWriter sw = new StringWriter();
-        writeXml(sw, contentWriter);
-        return sw.toString();
-    }
-
->>>>>>> 7fd3f241
     public static void writeXml(Writer output, XmlContentWriter writer) throws IOException {
         try {
             XmlSerializer serializer = PARSER_FACTORY.newSerializer();
