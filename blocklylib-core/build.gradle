apply plugin: 'com.android.library'

android {
    compileSdkVersion 26
    buildToolsVersion '26.0.1'

    defaultConfig {
        minSdkVersion 18
        targetSdkVersion 26
        versionCode 1
        versionName "1.0"
    }

    buildTypes {
        release {
            minifyEnabled false
        }
    }

    packagingOptions {
      // Suppress file collision error from hamcrest-core and hamcrest-integration JARs.
      exclude 'LICENSE.txt'
    }

    sourceSets {
        main.java.srcDirs += 'src/third_party/main/java'
    }
    lintOptions {
          abortOnError false
    }
    publishNonDefault false
}

dependencies {
    compile fileTree(include: ['*.jar'], dir: 'libs')
<<<<<<< HEAD
    compile 'com.android.support:support-v4:25.2.0'
    compile 'com.android.support:appcompat-v7:25.1.0'
    compile 'com.android.support:recyclerview-v7:25.1.0'
    compile 'com.android.support:support-v13:25.1.0'
    compile 'com.android.support:support-annotations:25.1.0'
}

task sourcesJar(type: Jar) {
    from android.sourceSets.main.java.srcDirs
    classifier = 'sources'
}

// TODO(#632): Fix JavaDoc compilation, and then update deployment artifacts.
//task javadoc(type: Javadoc) {
//    source = android.sourceSets.main.java.srcDirs
//    classpath += project.files(android.getBootClasspath().join(File.pathSeparator))
//}

//task javadocJar(type: Jar, dependsOn: javadoc) {
//    classifier = 'javadoc'
//    from javadoc.destinationDir
//    // options.encoding = 'UTF-8'
//}

apply from: 'deploy.gradle'
=======
    compile 'com.android.support:support-v4:26.0.1'
    compile 'com.android.support:appcompat-v7:26.0.1'
    compile 'com.android.support:recyclerview-v7:26.0.1'
    compile 'com.android.support:support-v13:26.0.1'
    compile 'com.android.support:support-annotations:26.0.1'
}
>>>>>>> 88eb0058
<|MERGE_RESOLUTION|>--- conflicted
+++ resolved
@@ -33,12 +33,11 @@
 
 dependencies {
     compile fileTree(include: ['*.jar'], dir: 'libs')
-<<<<<<< HEAD
-    compile 'com.android.support:support-v4:25.2.0'
-    compile 'com.android.support:appcompat-v7:25.1.0'
-    compile 'com.android.support:recyclerview-v7:25.1.0'
-    compile 'com.android.support:support-v13:25.1.0'
-    compile 'com.android.support:support-annotations:25.1.0'
+    compile 'com.android.support:support-v4:26.0.1'
+    compile 'com.android.support:appcompat-v7:26.0.1'
+    compile 'com.android.support:recyclerview-v7:26.0.1'
+    compile 'com.android.support:support-v13:26.0.1'
+    compile 'com.android.support:support-annotations:26.0.1'
 }
 
 task sourcesJar(type: Jar) {
@@ -58,12 +57,4 @@
 //    // options.encoding = 'UTF-8'
 //}
 
-apply from: 'deploy.gradle'
-=======
-    compile 'com.android.support:support-v4:26.0.1'
-    compile 'com.android.support:appcompat-v7:26.0.1'
-    compile 'com.android.support:recyclerview-v7:26.0.1'
-    compile 'com.android.support:support-v13:26.0.1'
-    compile 'com.android.support:support-annotations:26.0.1'
-}
->>>>>>> 88eb0058
+apply from: 'deploy.gradle'