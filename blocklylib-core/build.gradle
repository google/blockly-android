apply plugin: 'com.android.library'

android {
    compileSdkVersion 28
    buildToolsVersion '28.0.3'

    defaultConfig {
        minSdkVersion 18
        targetSdkVersion 28
        versionCode 1
        versionName "1.0"
    }

    buildTypes {
        release {
            minifyEnabled false
        }
    }

    packagingOptions {
      // Suppress file collision error from hamcrest-core and hamcrest-integration JARs.
      exclude 'LICENSE.txt'
    }

    sourceSets {
        main.java.srcDirs += 'src/third_party/main/java'
    }
    lintOptions {
          abortOnError false
    }
    publishNonDefault false
}

dependencies {
<<<<<<< HEAD
    implementation 'com.android.support:support-v4:27.1.1'
    implementation 'com.android.support:appcompat-v7:27.1.1'
    implementation 'com.android.support:recyclerview-v7:27.1.1'
    implementation 'com.android.support:support-annotations:27.1.1'
    implementation 'com.android.support.constraint:constraint-layout:1.1.3'
=======
    api 'com.android.support:support-v4:28.0.0'
    api 'com.android.support:appcompat-v7:28.0.0'
    api 'com.android.support:recyclerview-v7:28.0.0'
    api 'com.android.support:support-annotations:28.0.0'
>>>>>>> 29627098
}

task sourcesJar(type: Jar) {
    from android.sourceSets.main.java.srcDirs
    classifier = 'sources'
}

task getBlockly {
    def files = [
            'blockly_compressed.js': 'src/main/assets/blockly_compressed.js',
            'blocks_compressed.js': 'src/main/assets/blocks_compressed.js',
            'javascript_compressed.js': 'src/main/assets/generators/javascript_compressed.js',
            'lua_compressed.js': 'src/main/assets/generators/lua_compressed.js',
            'php_compressed.js': 'src/main/assets/generators/php_compressed.js',
            'python_compressed.js': 'src/main/assets/generators/python_compressed.js',
            'dart_compressed.js': 'src/main/assets/generators/dart_compressed.js',
            'msg/js/en.js': 'src/main/assets/msg/js/en.js'
    ]
    for (Map.Entry<String, Object> entry : files.entrySet()) {
        def file = new File(projectDir, entry.getValue())
        file.getParentFile().mkdirs()
        if (!file.exists()) {
            new URL('https://raw.githubusercontent.com/google/blockly/master/' + entry.getKey()).withInputStream{ i -> file.withOutputStream{ it << i }}
        }
    }
}

tasks.withType(JavaCompile) { compileTask -> compileTask.dependsOn getBlockly }

// TODO(#632): Fix JavaDoc compilation, and then update deployment artifacts.
//task javadoc(type: Javadoc) {
//    source = android.sourceSets.main.java.srcDirs
//    classpath += project.files(android.getBootClasspath().join(File.pathSeparator))
//}

//task javadocJar(type: Jar, dependsOn: javadoc) {
//    classifier = 'javadoc'
//    from javadoc.destinationDir
//    // options.encoding = 'UTF-8'
//}

apply from: 'deploy.gradle'<|MERGE_RESOLUTION|>--- conflicted
+++ resolved
@@ -32,18 +32,11 @@
 }
 
 dependencies {
-<<<<<<< HEAD
-    implementation 'com.android.support:support-v4:27.1.1'
-    implementation 'com.android.support:appcompat-v7:27.1.1'
-    implementation 'com.android.support:recyclerview-v7:27.1.1'
-    implementation 'com.android.support:support-annotations:27.1.1'
-    implementation 'com.android.support.constraint:constraint-layout:1.1.3'
-=======
     api 'com.android.support:support-v4:28.0.0'
     api 'com.android.support:appcompat-v7:28.0.0'
     api 'com.android.support:recyclerview-v7:28.0.0'
     api 'com.android.support:support-annotations:28.0.0'
->>>>>>> 29627098
+    api 'com.android.support.constraint:constraint-layout:1.1.3'
 }
 
 task sourcesJar(type: Jar) {
