/*
 *  Copyright  2015 Google Inc. All Rights Reserved.
 *  Licensed under the Apache License, Version 2.0 (the "License");
 *  you may not use this file except in compliance with the License.
 *  You may obtain a copy of the License at
 *
 *   http://www.apache.org/licenses/LICENSE-2.0
 *
 *  Unless required by applicable law or agreed to in writing, software
 *  distributed under the License is distributed on an "AS IS" BASIS,
 *  WITHOUT WARRANTIES OR CONDITIONS OF ANY KIND, either express or implied.
 *  See the License for the specific language governing permissions and
 *  limitations under the License.
 */

package com.google.blockly.control;

import android.support.v4.util.SimpleArrayMap;

import com.google.blockly.model.Block;
import com.google.blockly.model.Connection;
import com.google.blockly.model.Field;
import com.google.blockly.model.Input;
import com.google.blockly.model.NameManager;

import java.util.ArrayList;
import java.util.List;

/**
 * Tracks information about the Workspace that we want fast access to.
 */
public class WorkspaceStats {

    // Maps from variable/procedure names to the blocks/fields where they are referenced.
    private final SimpleArrayMap<String, List<Field.FieldVariable>> mVariableReferences =
            new SimpleArrayMap<>();
    private final NameManager mVariableNameManager;
<<<<<<< HEAD
    private final ProcedureManager mProcedureManager;
=======
    private final NameManager mProcedureNameManager;
    private final ConnectionManager mConnectionManager;

    public WorkspaceStats(NameManager variableManager, NameManager procedureManager,
                   ConnectionManager connectionManager) {
        mVariableNameManager = variableManager;
        mProcedureNameManager = procedureManager;
        mConnectionManager = connectionManager;
    }
>>>>>>> 92802e2f


    public NameManager getVariableNameManager() {
        return mVariableNameManager;
    }

    public SimpleArrayMap<String, List<Field.FieldVariable>> getVariableReferences() {
        return mVariableReferences;
    }

<<<<<<< HEAD
    public List<Connection> getOutputConnections() {
        return mOutputConnections;
    }

    public List<Connection> getInputConnections() {
        return mInputConnections;
    }

    public List<Connection> getNextConnections() {
        return mNextConnections;
    }

    public List<Connection> getPreviousConnections() {
        return mPreviousConnections;
    }


    public WorkspaceStats(NameManager variableManager, ProcedureManager procedureManager) {
        mVariableNameManager = variableManager;
        mProcedureManager = procedureManager;
    }

=======
>>>>>>> 92802e2f
    /**
     * Walks through a block and records all Connections, variable references, procedure
     * definitions and procedure calls.
     *
     * @param block The block to inspect.
     * @param recursive Whether to recursively collect stats for all descendants of the current
     *                  block.
     */
    public void collectStats(Block block, boolean recursive) {
        for (int i = 0; i < block.getInputs().size(); i++) {
            Input in = block.getInputs().get(i);
            addConnection(in.getConnection(), recursive);

            // Variables and references to them.
            for (int j = 0; j < in.getFields().size(); j++) {
                Field field = in.getFields().get(i);
                if (field.getType() == Field.TYPE_VARIABLE) {
                    Field.FieldVariable var = (Field.FieldVariable) field;
                    if (mVariableReferences.containsKey(var.getVariable())) {
                        mVariableReferences.get(var.getVariable()).add(var);
                    } else {
                        List<Field.FieldVariable> references = new ArrayList<>();
                        references.add(var);
                        mVariableReferences.put(var.getVariable(), references);
                    }
                    mVariableNameManager.addName(var.getVariable());
                }
            }
        }

        addConnection(block.getNextConnection(), recursive);
        // Don't recurse on outputs or previous connections--that's effectively walking back up the
        // tree.
        addConnection(block.getPreviousConnection(), false);
        addConnection(block.getOutputConnection(), false);

        // Procedures
        if (mProcedureManager.isProcedureDefinition(block)) {
            mProcedureManager.addProcedureDefinition(block);
        }
        // TODO (fenichel): Procedure calls will only work when mutations work.
        // The mutation will change the name of the block.  I believe that means name field,
        // not type.
        if (mProcedureManager.isProcedureReference(block)) {
            mProcedureManager.addProcedureReference(block);
        }
    }

    /**
     * Clear all of the internal state of this object.
     */
    public void clear() {
        mVariableReferences.clear();
        mProcedureManager.clear();
        mVariableNameManager.clearUsedNames();
<<<<<<< HEAD

        mPreviousConnections.clear();
        mNextConnections.clear();
        mOutputConnections.clear();
        mInputConnections.clear();
    }

    public void removeConnection(Connection conn, boolean recursive) {
        // TODO(fenichel): Implement in next CL.
    }

    public void removeBlock(Block block) {
        for (int i = 0; i < block.getInputs().size(); i++) {
            Input in = block.getInputs().get(i);
            removeConnection(in.getConnection(), true);

            // Variables and references to them.
            for (int j = 0; j < in.getFields().size(); j++) {
                Field field = in.getFields().get(i);
                if (field.getType() == Field.TYPE_VARIABLE) {
                    Field.FieldVariable var = (Field.FieldVariable) field;
                    if (mVariableReferences.containsKey(var.getVariable())) {
                        mVariableReferences.get(var.getVariable()).add(var);
                    } else {
                        List<Field.FieldVariable> references = new ArrayList<>();
                        references.add(var);
                        mVariableReferences.put(var.getVariable(), references);
                    }
                    mVariableNameManager.addName(var.getVariable());
                }
            }
        }

        removeConnection(block.getNextConnection(), false);
        // Don't recurse on outputs or previous connections--that's effectively walking back up the
        // tree.
        removeConnection(block.getPreviousConnection(), false);
        removeConnection(block.getOutputConnection(), false);

        // Procedures
        if (mProcedureManager.isProcedureDefinition(block)) {
            List<Block> children = mProcedureManager.removeProcedureDefinition(block);
            for (int i = 0; i < children.size(); i++) {
                removeBlock(children.get(i));
            }
        }
        // TODO (fenichel): Procedure calls will only work when mutations work.
        // The mutation will change the name of the block.  I believe that means name field,
        // not type.
        if (mProcedureManager.isProcedureReference(block)) {
            mProcedureManager.removeProcedureReference(block);
        }
    }

    // Do a binary search to find the right place to add the connection.
    private void addConnectionToList(Connection conn, List<Connection> list) {
        int pointerMin = 0;
        int pointerMax = list.size();
        while (pointerMin < pointerMax) {
            int pointerMid = (pointerMin + pointerMax) / 2;
            if (list.get(pointerMid).getPosition().y < conn.getPosition().y) {
                pointerMin = pointerMid + 1;
            } else if (list.get(pointerMid).getPosition().y > conn.getPosition().y) {
                pointerMax = pointerMid;
            } else {
                pointerMin = pointerMid;
                break;
            }
        }
        list.add(pointerMin, conn);
=======
        mConnectionManager.clear();
>>>>>>> 92802e2f
    }

    private void addConnection(Connection conn, boolean recursive) {
        if (conn != null) {
            mConnectionManager.addConnection(conn);
            if (recursive) {
                Block recursiveTarget = conn.getTargetBlock();
                if (recursiveTarget != null) {
                    collectStats(recursiveTarget, true);
                }
            }
        }
    }
}<|MERGE_RESOLUTION|>--- conflicted
+++ resolved
@@ -35,10 +35,7 @@
     private final SimpleArrayMap<String, List<Field.FieldVariable>> mVariableReferences =
             new SimpleArrayMap<>();
     private final NameManager mVariableNameManager;
-<<<<<<< HEAD
     private final ProcedureManager mProcedureManager;
-=======
-    private final NameManager mProcedureNameManager;
     private final ConnectionManager mConnectionManager;
 
     public WorkspaceStats(NameManager variableManager, NameManager procedureManager,
@@ -47,8 +44,6 @@
         mProcedureNameManager = procedureManager;
         mConnectionManager = connectionManager;
     }
->>>>>>> 92802e2f
-
 
     public NameManager getVariableNameManager() {
         return mVariableNameManager;
@@ -58,31 +53,6 @@
         return mVariableReferences;
     }
 
-<<<<<<< HEAD
-    public List<Connection> getOutputConnections() {
-        return mOutputConnections;
-    }
-
-    public List<Connection> getInputConnections() {
-        return mInputConnections;
-    }
-
-    public List<Connection> getNextConnections() {
-        return mNextConnections;
-    }
-
-    public List<Connection> getPreviousConnections() {
-        return mPreviousConnections;
-    }
-
-
-    public WorkspaceStats(NameManager variableManager, ProcedureManager procedureManager) {
-        mVariableNameManager = variableManager;
-        mProcedureManager = procedureManager;
-    }
-
-=======
->>>>>>> 92802e2f
     /**
      * Walks through a block and records all Connections, variable references, procedure
      * definitions and procedure calls.
@@ -138,12 +108,7 @@
         mVariableReferences.clear();
         mProcedureManager.clear();
         mVariableNameManager.clearUsedNames();
-<<<<<<< HEAD
-
-        mPreviousConnections.clear();
-        mNextConnections.clear();
-        mOutputConnections.clear();
-        mInputConnections.clear();
+        mConnectionManager.clear();
     }
 
     public void removeConnection(Connection conn, boolean recursive) {
@@ -193,27 +158,6 @@
         }
     }
 
-    // Do a binary search to find the right place to add the connection.
-    private void addConnectionToList(Connection conn, List<Connection> list) {
-        int pointerMin = 0;
-        int pointerMax = list.size();
-        while (pointerMin < pointerMax) {
-            int pointerMid = (pointerMin + pointerMax) / 2;
-            if (list.get(pointerMid).getPosition().y < conn.getPosition().y) {
-                pointerMin = pointerMid + 1;
-            } else if (list.get(pointerMid).getPosition().y > conn.getPosition().y) {
-                pointerMax = pointerMid;
-            } else {
-                pointerMin = pointerMid;
-                break;
-            }
-        }
-        list.add(pointerMin, conn);
-=======
-        mConnectionManager.clear();
->>>>>>> 92802e2f
-    }
-
     private void addConnection(Connection conn, boolean recursive) {
         if (conn != null) {
             mConnectionManager.addConnection(conn);
