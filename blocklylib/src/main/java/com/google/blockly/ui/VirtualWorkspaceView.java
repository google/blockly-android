--- conflicted
+++ resolved
@@ -82,11 +82,8 @@
         setHorizontalScrollBarEnabled(true);
         setVerticalScrollBarEnabled(true);
 
-<<<<<<< HEAD
         mScaleGestureDetector = new ScaleGestureDetector(getContext(), new ScaleGestureListener());
-=======
         mGridRenderer.updateGridBitmap(mViewScale);
->>>>>>> 0da8e6d5
     }
 
     /**
@@ -425,21 +422,20 @@
 
             mCurrentZoomScaleIndex = newScaleIndex;
             mViewScale = ZOOM_SCALES[mCurrentZoomScaleIndex];
-            mWorkspaceView.setScaleX(mViewScale);
-            mWorkspaceView.setScaleY(mViewScale);
-<<<<<<< HEAD
 
             // Add offset to current scroll coordinates so the center of the visible workspace area
             // remains in the same place.
             final float scaleDifference = mViewScale - oldViewScale;
             scrollBy((int) (scaleDifference * getMeasuredWidth() / 2),
                     (int) (scaleDifference * getMeasuredHeight() / 2));
-=======
+
             if (shouldDrawGrid()) {
                 mGridRenderer.updateGridBitmap(mViewScale);
             }
+
+            mWorkspaceView.setScaleX(mViewScale);
+            mWorkspaceView.setScaleY(mViewScale);
             mWorkspaceView.requestLayout();
->>>>>>> 0da8e6d5
         }
     }
 
